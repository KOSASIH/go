--- conflicted
+++ resolved
@@ -58,8 +58,7 @@
 	metaC chan metaResult
 
 	stellarCoreRunner stellarCoreRunnerInterface
-<<<<<<< HEAD
-	cachedMeta        *LedgerCloseMeta
+	cachedMeta        *xdr.LedgerCloseMeta
 
 	// Defines if the blocking mode (off by default) is on or off. In blocking mode,
 	// calling GetLedger blocks until the requested ledger is available. This is useful
@@ -67,9 +66,6 @@
 	// and using `time.Sleep` when ledger is not available can actually slow entire
 	// ingestion process.
 	blocking bool
-=======
-	cachedMeta        *xdr.LedgerCloseMeta
->>>>>>> 8a6476e5
 
 	nextLedger uint32  // next ledger expected, error w/ restart if not seen
 	lastLedger *uint32 // end of current segment if offline, nil if online
@@ -93,51 +89,6 @@
 	}
 }
 
-<<<<<<< HEAD
-// Returns the sequence number of an LCM, returning an error if the LCM is of
-// an unknown version.
-func peekLedgerSequence(xlcm *xdr.LedgerCloseMeta) (uint32, error) {
-	v0, ok := xlcm.GetV0()
-	if !ok {
-		err := errors.New("unexpected XDR LedgerCloseMeta version")
-		return 0, err
-	}
-	return uint32(v0.LedgerHeader.Header.LedgerSeq), nil
-}
-
-// Note: the xdr.LedgerCloseMeta structure is _not_ the same as
-// the ledgerbackend.LedgerCloseMeta structure; the latter should
-// probably migrate to the former eventually.
-func (c *CaptiveStellarCore) copyLedgerCloseMeta(xlcm *xdr.LedgerCloseMeta, lcm *LedgerCloseMeta) error {
-	v0, ok := xlcm.GetV0()
-	if !ok {
-		return errors.New("unexpected XDR LedgerCloseMeta version")
-	}
-	lcm.LedgerHeader = v0.LedgerHeader
-	envelopes := make(map[xdr.Hash]xdr.TransactionEnvelope)
-	for _, tx := range v0.TxSet.Txs {
-		hash, err := network.HashTransactionInEnvelope(tx, c.networkPassphrase)
-		if err != nil {
-			return errors.Wrap(err, "error hashing tx in LedgerCloseMeta")
-		}
-		envelopes[hash] = tx
-	}
-	for _, trm := range v0.TxProcessing {
-		txe, ok := envelopes[trm.Result.TransactionHash]
-		if !ok {
-			return errors.New("unknown tx hash in LedgerCloseMeta")
-		}
-		lcm.TransactionEnvelope = append(lcm.TransactionEnvelope, txe)
-		lcm.TransactionResult = append(lcm.TransactionResult, trm.Result)
-		lcm.TransactionMeta = append(lcm.TransactionMeta, trm.TxApplyProcessing)
-		lcm.TransactionFeeChanges = append(lcm.TransactionFeeChanges, trm.FeeProcessing)
-	}
-	for _, urm := range v0.UpgradesProcessing {
-		lcm.UpgradesMeta = append(lcm.UpgradesMeta, urm.Changes)
-	}
-	return nil
-}
-
 func (c *CaptiveStellarCore) getLatestCheckpointSequence() (uint32, error) {
 	archive, err := historyarchive.Connect(
 		c.historyURLs[0],
@@ -145,34 +96,15 @@
 	)
 	if err != nil {
 		return 0, errors.Wrap(err, "error connecting to history archive")
-=======
-// Each captiveStellarCore is either doing bulk offline replay or tracking
-// a network as it closes ledgers online. These cases are differentiated
-// by the lastLedger field of captiveStellarCore, which is nil in the online
-// case (indicating there's no end to the subprocess) and non-nil in the
-// offline case (indicating that the subprocess will be closed after it yields
-// the last ledger in the segment).
-func (c *captiveStellarCore) IsInOfflineReplayMode() bool {
-	return c.lastLedger != nil
-}
-
-func (c *captiveStellarCore) IsInOnlineTrackingMode() bool {
-	return c.lastLedger == nil
-}
-
-func (c *captiveStellarCore) openOfflineReplaySubprocess(nextLedger, lastLedger uint32) error {
-	c.Close()
-	maxLedger, e := c.GetLatestLedgerSequence()
-	if e != nil {
-		return errors.Wrap(e, "getting latest ledger sequence")
->>>>>>> 8a6476e5
-	}
+	}
+
 	has, err := archive.GetRootHAS()
 	if err != nil {
 		return 0, errors.Wrap(err, "error getting root HAS")
 	}
 
 	return has.CurrentLedger, nil
+
 }
 
 func (c *CaptiveStellarCore) openOfflineReplaySubprocess(from, to uint32) error {
@@ -290,26 +222,12 @@
 			return
 		case c.metaC <- metaResult{meta, nil}:
 		}
-<<<<<<< HEAD
 
 		if untilSequence != 0 {
-			seq, err := peekLedgerSequence(meta)
-			if err != nil {
-				select {
-				case <-c.stop:
-				case c.metaC <- metaResult{nil, err}:
-				}
-				return
-			}
-			if seq >= untilSequence {
+			if meta.LedgerSequence() >= untilSequence {
 				// we are done
 				return
 			}
-=======
-		if meta.LedgerSequence() >= untilSequence {
-			// we are done
-			return
->>>>>>> 8a6476e5
 		}
 	}
 }
@@ -376,40 +294,15 @@
 // this is that core will actually replay from the _checkpoint before_
 // the implicit start ledger, so we might need to skip a few ledgers until
 // we hit the one requested (this routine does so transparently if needed).
-<<<<<<< HEAD
-func (c *CaptiveStellarCore) GetLedger(sequence uint32) (bool, LedgerCloseMeta, error) {
-	if c.cachedMeta != nil && sequence == uint32(c.cachedMeta.LedgerHeader.Header.LedgerSeq) {
-		// GetLedger can be called multiple times using the same sequence, ex. to create
-		// change and transaction readers. If we have this ledger buffered, let's return it.
-		return true, *c.cachedMeta, nil
-	}
-
-	if c.isClosed() {
-		return false, LedgerCloseMeta{}, errors.New("session is closed, call PrepareRange first")
-=======
-func (c *captiveStellarCore) GetLedger(sequence uint32) (bool, xdr.LedgerCloseMeta, error) {
+func (c *CaptiveStellarCore) GetLedger(sequence uint32) (bool, xdr.LedgerCloseMeta, error) {
 	if c.cachedMeta != nil && sequence == c.cachedMeta.LedgerSequence() {
 		// GetLedger can be called multiple times using the same sequence, ex. to create
 		// change and transaction readers. If we have this ledger buffered, let's return it.
 		return true, *c.cachedMeta, nil
 	}
 
-	// First, if we're open but out of range for the request, close.
-	if !c.IsClosed() && !c.LedgerWithinCheckpoints(sequence, numCheckpointsLeeway) {
-		c.Close()
-	}
-
-	// Next, if we're closed, open.
-	if c.IsClosed() {
-		if e := c.openOfflineReplaySubprocess(sequence, sequence+ledgersPerProcess); e != nil {
-			return false, xdr.LedgerCloseMeta{}, errors.Wrap(e, "opening subprocess")
-		}
-	}
-
-	// Check that we're where we expect to be: in range ...
-	if !c.LedgerWithinCheckpoints(sequence, 1) {
-		return false, xdr.LedgerCloseMeta{}, errors.New("unexpected subprocess next-ledger")
->>>>>>> 8a6476e5
+	if c.isClosed() {
+		return false, xdr.LedgerCloseMeta{}, errors.New("session is closed, call PrepareRange first")
 	}
 
 	// Now loop along the range until we find the ledger we want.
@@ -418,7 +311,7 @@
 	for {
 		if !c.blocking {
 			if len(c.metaC) == 0 {
-				return false, LedgerCloseMeta{}, nil
+				return false, xdr.LedgerCloseMeta{}, nil
 			}
 		}
 
@@ -428,16 +321,7 @@
 			break loop
 		}
 
-<<<<<<< HEAD
-		seq, e1 := peekLedgerSequence(metaResult.LedgerCloseMeta)
-		if e1 != nil {
-			errOut = e1
-			break
-		}
-=======
 		seq := metaResult.LedgerCloseMeta.LedgerSequence()
-		c.nextLedgerMutex.Lock()
->>>>>>> 8a6476e5
 		if seq != c.nextLedger {
 			// We got something unexpected; close and reset
 			errOut = errors.Errorf("unexpected ledger (expected=%d actual=%d)", c.nextLedger, seq)
@@ -446,23 +330,12 @@
 		c.nextLedger++
 		if seq == sequence {
 			// Found the requested seq
-<<<<<<< HEAD
-			var lcm LedgerCloseMeta
-			e2 := c.copyLedgerCloseMeta(metaResult.LedgerCloseMeta, &lcm)
-			if e2 != nil {
-				errOut = e2
-				break
-			}
-
-			c.cachedMeta = &lcm
-=======
 			c.cachedMeta = metaResult.LedgerCloseMeta
->>>>>>> 8a6476e5
 
 			// If we got the _last_ ledger in a segment, close before returning.
 			if c.lastLedger != nil && *c.lastLedger == seq {
 				if err := c.Close(); err != nil {
-					return false, LedgerCloseMeta{}, errors.Wrap(err, "error closing session")
+					return false, xdr.LedgerCloseMeta{}, errors.Wrap(err, "error closing session")
 				}
 			}
 			return true, *c.cachedMeta, nil
@@ -483,7 +356,6 @@
 		return 0, errors.New("stellar-core must be opened to return latest available sequence")
 	}
 
-<<<<<<< HEAD
 	if c.lastLedger == nil {
 		// TODO Get latest buffered ledger when XDR buffer is ready
 		if len(c.metaC) > 0 {
@@ -494,15 +366,6 @@
 	} else {
 		return *c.lastLedger, nil
 	}
-=======
-// LedgerWithinCheckpoints returns true if a given ledger is after the next ledger to be read
-// from a given subprocess (so ledger will be read eventually) and no more
-// than numCheckpoints checkpoints ahead of the next ledger to be read
-// (so it will not be too long before ledger is read).
-func (c *captiveStellarCore) LedgerWithinCheckpoints(ledger uint32, numCheckpoints uint32) bool {
-	return c.nextLedger <= ledger &&
-		ledger <= (c.nextLedger+numCheckpoints*ledgersPerCheckpoint)
->>>>>>> 8a6476e5
 }
 
 func (c *CaptiveStellarCore) isClosed() bool {
