--- conflicted
+++ resolved
@@ -45,15 +45,10 @@
 	ledgerSeq := ledgerCloseMeta.LedgerSequence()
 
 	// Determine the object key for the given ledger sequence
-<<<<<<< HEAD
 	objectKey, err := datastore.GetObjectKeyFromSequenceNumber(ledgerSeq, e.config.LedgersPerFile, e.config.FilesPerPartition, fileSuffix)
 	if err != nil {
 		return errors.Wrapf(err, "failed to get object key for ledger %d", ledgerSeq)
 	}
-=======
-	objectKey := e.config.GetObjectKeyFromSequenceNumber(ledgerSeq)
-
->>>>>>> 9808f37f
 	if e.currentMetaArchive != nil && e.currentMetaArchive.GetObjectKey() != objectKey {
 		return errors.New("Current meta archive object key mismatch")
 	}
