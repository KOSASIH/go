--- conflicted
+++ resolved
@@ -16,11 +16,8 @@
 
 	"github.com/stellar/go/ingest/ledgerbackend"
 	_ "github.com/stellar/go/network"
-<<<<<<< HEAD
 	"github.com/stellar/go/support/datastore"
-=======
 	supporthttp "github.com/stellar/go/support/http"
->>>>>>> 9f7f9c24
 	"github.com/stellar/go/support/log"
 )
 
@@ -29,20 +26,12 @@
 )
 
 type App struct {
-<<<<<<< HEAD
 	config        Config
 	ledgerBackend ledgerbackend.LedgerBackend
 	dataStore     datastore.DataStore
 	exportManager ExportManager
 	uploader      Uploader
-=======
-	config             Config
-	ledgerBackend      ledgerbackend.LedgerBackend
-	dataStore          DataStore
-	exportManager      *ExportManager
-	uploader           Uploader
 	prometheusRegistry *prometheus.Registry
->>>>>>> 9f7f9c24
 }
 
 func NewApp() *App {
@@ -145,13 +134,8 @@
 	logger.Info("Shutting down ledger-exporter")
 }
 
-<<<<<<< HEAD
 func mustNewDataStore(ctx context.Context, config *Config) datastore.DataStore {
 	dataStore, err := datastore.NewDataStore(ctx, fmt.Sprintf("%s/%s", config.DestinationURL, config.Network))
-=======
-func mustNewDataStore(ctx context.Context, config Config) DataStore {
-	dataStore, err := NewDataStore(ctx, fmt.Sprintf("%s/%s", config.DestinationURL, config.Network))
->>>>>>> 9f7f9c24
 	logFatalIf(err, "Could not connect to destination data store")
 	return dataStore
 }
