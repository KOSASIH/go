--- conflicted
+++ resolved
@@ -3,7 +3,6 @@
 import (
 	"context"
 	"flag"
-	"fmt"
 	"io"
 	"log"
 
@@ -64,19 +63,13 @@
 
 func archive() (*historyarchive.Archive, error) {
 	return historyarchive.Connect(
-		fmt.Sprintf("s3://history.stellar.org/prd/core-live/core_live_001/"),
-<<<<<<< HEAD
+		"s3://history.stellar.org/prd/core-live/core_live_001/",
 		historyarchive.ArchiveOptions{
 			ConnectOptions: storage.ConnectOptions{
 				S3Region:         "eu-west-1",
+				UserAgent:        "archive-reader",
 				UnsignedRequests: true,
 			},
-=======
-		historyarchive.ConnectOptions{
-			S3Region:         "eu-west-1",
-			UnsignedRequests: true,
-			UserAgent:        "archive-reader",
->>>>>>> 9d5b5855
 		},
 	)
 }