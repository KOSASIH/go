--- conflicted
+++ resolved
@@ -23,11 +23,7 @@
 func StreamLedgerTransactions(
 	ctx context.Context,
 	txFilterer LedgerTransactionFilterer,
-<<<<<<< HEAD
-	unfilteredTxProcessor LedgerTransactionProcessor,
-=======
 	filteredTxProcessor LedgerTransactionProcessor,
->>>>>>> 9d5b5855
 	txProcessor LedgerTransactionProcessor,
 	reader *ingest.LedgerTransactionReader,
 ) error {
@@ -47,17 +43,6 @@
 				tx.Index,
 			)
 		}
-<<<<<<< HEAD
-		if err = unfilteredTxProcessor.ProcessTransaction(ctx, tx); err != nil {
-			return errors.Wrapf(
-				err,
-				"could not process transaction %v",
-				tx.Index,
-			)
-		}
-		if !include {
-			log.Infof("Filters did not find match on transaction, dropping this tx with hash %v", tx.Result.TransactionHash.HexString())
-=======
 		if !include {
 			if err = filteredTxProcessor.ProcessTransaction(ctx, tx); err != nil {
 				return errors.Wrapf(
@@ -67,7 +52,6 @@
 				)
 			}
 			log.Debugf("Filters did not find match on transaction, dropping this tx with hash %v", tx.Result.TransactionHash.HexString())
->>>>>>> 9d5b5855
 			continue
 		}
 
