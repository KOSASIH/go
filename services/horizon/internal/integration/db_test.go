--- conflicted
+++ resolved
@@ -158,17 +158,10 @@
 		},
 	}
 	txResp := itest.MustSubmitOperations(itest.MasterAccount(), itest.Master(), ops...)
-<<<<<<< HEAD
 
 	return ops, txResp.Ledger
 }
 
-=======
-
-	return ops, txResp.Ledger
-}
-
->>>>>>> 9d5b5855
 func submitSponsorshipOps(itest *integration.Test, tt *assert.Assertions) (submittedOperations []txnbuild.Operation, lastLedger int32) {
 	keys, accounts := itest.CreateAccounts(1, "1000")
 	sponsor, sponsorPair := accounts[0], keys[0]
@@ -370,19 +363,10 @@
 	allOps := ops
 	itest.MustSubmitOperations(itest.MasterAccount(), itest.Master(), ops...)
 	account := itest.MustGetAccount(accountPair)
-<<<<<<< HEAD
-	seq, err := strconv.ParseInt(account.Sequence, 10, 64)
-	tt.NoError(err)
-	domain := "www.example.com"
-	ops = []txnbuild.Operation{
-		&txnbuild.BumpSequence{
-			BumpTo: seq + 1000,
-=======
 	domain := "www.example.com"
 	ops = []txnbuild.Operation{
 		&txnbuild.BumpSequence{
 			BumpTo: account.Sequence + 1000,
->>>>>>> 9d5b5855
 		},
 		&txnbuild.SetOptions{
 			HomeDomain: &domain,
@@ -458,11 +442,7 @@
 	itest, reachedLedger := initializeDBIntegrationTest(t)
 	tt := assert.New(t)
 
-<<<<<<< HEAD
-	horizonConfig := itest.GetHorizonConfig()
-=======
 	horizonConfig := itest.GetHorizonIngestConfig()
->>>>>>> 9d5b5855
 	t.Run("validate parallel range", func(t *testing.T) {
 		horizoncmd.RootCmd.SetArgs(command(horizonConfig,
 			"db",
@@ -476,13 +456,15 @@
 		assert.EqualError(t, horizoncmd.RootCmd.Execute(), "Invalid range: {10 2} from > to")
 	})
 
-	// cap reachedLedger to the nearest checkpoint ledger because reingest range cannot ingest past the most
-	// recent checkpoint ledger when using captive core
+	// cap reachedLedger to the nearest checkpoint ledger because reingest range
+	// cannot ingest past the most recent checkpoint ledger when using captive core
 	toLedger := uint32(reachedLedger)
-	archive, err := historyarchive.Connect(horizonConfig.HistoryArchiveURLs[0], historyarchive.ArchiveOptions{
-		NetworkPassphrase:   horizonConfig.NetworkPassphrase,
-		CheckpointFrequency: horizonConfig.CheckpointFrequency,
-	})
+	archive, err := historyarchive.Connect(
+		horizonConfig.HistoryArchiveURLs[0],
+		historyarchive.ArchiveOptions{
+			NetworkPassphrase:   horizonConfig.NetworkPassphrase,
+			CheckpointFrequency: horizonConfig.CheckpointFrequency,
+		})
 	tt.NoError(err)
 
 	// make sure a full checkpoint has elapsed otherwise there will be nothing to reingest
@@ -573,10 +555,12 @@
 	// cap reachedLedger to the nearest checkpoint ledger because reingest range cannot ingest past the most
 	// recent checkpoint ledger when using captive core
 	toLedger := uint32(reachedLedger)
-	archive, err := historyarchive.Connect(horizonConfig.HistoryArchiveURLs[0], historyarchive.ArchiveOptions{
-		NetworkPassphrase:   horizonConfig.NetworkPassphrase,
-		CheckpointFrequency: horizonConfig.CheckpointFrequency,
-	})
+	archive, err := historyarchive.Connect(
+		horizonConfig.HistoryArchiveURLs[0],
+		historyarchive.ArchiveOptions{
+			NetworkPassphrase:   horizonConfig.NetworkPassphrase,
+			CheckpointFrequency: horizonConfig.CheckpointFrequency,
+		})
 	tt.NoError(err)
 
 	t.Run("validate parallel range", func(t *testing.T) {
