--- conflicted
+++ resolved
@@ -761,11 +761,7 @@
 					LedgerSequence:              ledger.Sequence,
 					ApplicationOrder:            1,
 					Account:                     "GDQNY3PBOJOKYZSRMK2S7LHHGWZIUISD4QORETLMXEWXBI7KFZZMKTL3",
-<<<<<<< HEAD
-					AccountSequence:             "1",
-=======
 					AccountSequence:             1,
->>>>>>> 9d5b5855
 					MaxFee:                      100,
 					FeeCharged:                  300,
 					OperationCount:              1,
