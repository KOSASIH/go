package horizon

import (
	"fmt"
	"go/types"
	stdLog "log"
	"os"
	"os/exec"
	"path/filepath"
	"strings"

	"github.com/sirupsen/logrus"
	"github.com/spf13/viper"

	"github.com/stellar/go/ingest/ledgerbackend"
	"github.com/stellar/go/network"
	"github.com/stellar/go/services/horizon/internal/db2/schema"
	apkg "github.com/stellar/go/support/app"
	support "github.com/stellar/go/support/config"
	"github.com/stellar/go/support/db"
	"github.com/stellar/go/support/log"
	"github.com/stellar/throttled"
)

const (
	// DatabaseURLFlagName is the command line flag for configuring the Horizon postgres URL
	DatabaseURLFlagName = "db-url"
	// StellarCoreDBURLFlagName is the command line flag for configuring the postgres Stellar Core URL
	StellarCoreDBURLFlagName = "stellar-core-db-url"
	// StellarCoreURLFlagName is the command line flag for configuring the URL fore Stellar Core HTTP endpoint
	StellarCoreURLFlagName = "stellar-core-url"
	// StellarCoreBinaryPathName is the command line flag for configuring the path to the stellar core binary
	StellarCoreBinaryPathName = "stellar-core-binary-path"
	// captiveCoreConfigAppendPathName is the command line flag for configuring the path to the captive core additional configuration
	// Note captiveCoreConfigAppendPathName is deprecated in favor of CaptiveCoreConfigPathName
	captiveCoreConfigAppendPathName = "captive-core-config-append-path"
	// CaptiveCoreConfigPathName is the command line flag for configuring the path to the captive core configuration file
	CaptiveCoreConfigPathName = "captive-core-config-path"
	// captive-core-use-db is the command line flag for enabling captive core runtime to use an external db url connection rather than RAM for ledger states
	CaptiveCoreConfigUseDB = "captive-core-use-db"

	captiveCoreMigrationHint = "If you are migrating from Horizon 1.x.y, start with the Migration Guide here: https://developers.stellar.org/docs/run-api-server/migrating/"
)

// validateBothOrNeither ensures that both options are provided, if either is provided.
func validateBothOrNeither(option1, option2 string) error {
	arg1, arg2 := viper.GetString(option1), viper.GetString(option2)
	if arg1 != "" && arg2 == "" {
		return fmt.Errorf("Invalid config: %s = %s, but corresponding option %s is not configured", option1, arg1, option2)
	}
	if arg1 == "" && arg2 != "" {
		return fmt.Errorf("Invalid config: %s = %s, but corresponding option %s is not configured", option2, arg2, option1)
	}
	return nil
}

func applyMigrations(config Config) error {
	dbConn, err := db.Open("postgres", config.DatabaseURL)
	if err != nil {
		return fmt.Errorf("could not connect to horizon db: %v", err)
	}
	defer dbConn.Close()

	numMigrations, err := schema.Migrate(dbConn.DB.DB, schema.MigrateUp, 0)
	if err != nil {
		return fmt.Errorf("could not apply migrations: %v", err)
	}
	if numMigrations > 0 {
		stdLog.Printf("successfully applied %v horizon migrations\n", numMigrations)
	}
	return nil
}

// checkMigrations looks for necessary database migrations and fails with a descriptive error if migrations are needed.
func checkMigrations(config Config) error {
	migrationsToApplyUp := schema.GetMigrationsUp(config.DatabaseURL)
	if len(migrationsToApplyUp) > 0 {
		return fmt.Errorf(
			`There are %v migrations to apply in the "up" direction.
The necessary migrations are: %v
A database migration is required to run this version (%v) of Horizon. Run "horizon db migrate up" to update your DB. Consult the Changelog (https://github.com/stellar/go/blob/master/services/horizon/CHANGELOG.md) for more information.`,
			len(migrationsToApplyUp),
			migrationsToApplyUp,
			apkg.Version(),
		)
	}

	nMigrationsDown := schema.GetNumMigrationsDown(config.DatabaseURL)
	if nMigrationsDown > 0 {
		return fmt.Errorf(
			`A database migration DOWN to an earlier version of the schema is required to run this version (%v) of Horizon. Consult the Changelog (https://github.com/stellar/go/blob/master/services/horizon/CHANGELOG.md) for more information.
In order to migrate the database DOWN, using the HIGHEST version number of Horizon you have installed (not this binary), run "horizon db migrate down %v".`,
			apkg.Version(),
			nMigrationsDown,
		)
	}
	return nil
}

// Flags returns a Config instance and a list of commandline flags which modify the Config instance
func Flags() (*Config, support.ConfigOptions) {
	config := &Config{}

	// flags defines the complete flag configuration for horizon.
	// Add a new entry here to connect a new field in the horizon.Config struct
	var flags = support.ConfigOptions{
		&support.ConfigOption{
			Name:      DatabaseURLFlagName,
			EnvVar:    "DATABASE_URL",
			ConfigKey: &config.DatabaseURL,
			OptType:   types.String,
			Required:  true,
			Usage:     "horizon postgres database to connect with",
		},
		&support.ConfigOption{
			Name:      "ro-database-url",
			ConfigKey: &config.RoDatabaseURL,
			OptType:   types.String,
			Required:  false,
			Usage:     "horizon postgres read-replica to connect with, when set it will return stale history error when replica is behind primary",
		},
		&support.ConfigOption{
			Name:        StellarCoreBinaryPathName,
			OptType:     types.String,
			FlagDefault: "",
			Required:    false,
			Usage:       "path to stellar core binary (--remote-captive-core-url has higher precedence). If captive core is enabled, look for the stellar-core binary in $PATH by default.",
			ConfigKey:   &config.CaptiveCoreBinaryPath,
		},
		&support.ConfigOption{
			Name:        "remote-captive-core-url",
			OptType:     types.String,
			FlagDefault: "",
			Required:    false,
			Usage:       "url to access the remote captive core server",
			ConfigKey:   &config.RemoteCaptiveCoreURL,
		},
		&support.ConfigOption{
			Name:        captiveCoreConfigAppendPathName,
			OptType:     types.String,
			FlagDefault: "",
			Required:    false,
			Usage:       "DEPRECATED in favor of " + CaptiveCoreConfigPathName,
			CustomSetValue: func(opt *support.ConfigOption) error {
				if val := viper.GetString(opt.Name); val != "" {
					if viper.GetString(CaptiveCoreConfigPathName) != "" {
						stdLog.Printf(
							"both --%s and --%s are set. %s is deprecated so %s will be used instead",
							captiveCoreConfigAppendPathName,
							CaptiveCoreConfigPathName,
							captiveCoreConfigAppendPathName,
							CaptiveCoreConfigPathName,
						)
					} else {
						config.CaptiveCoreConfigPath = val
					}
				}
				return nil
			},
		},
		&support.ConfigOption{
			Name:        CaptiveCoreConfigPathName,
			OptType:     types.String,
			FlagDefault: "",
			Required:    false,
			Usage:       "path to the configuration file used by captive core. It must, at least, include enough details to define a quorum set. Any fields in the configuration file which are not supported by captive core will be rejected.",
			CustomSetValue: func(opt *support.ConfigOption) error {
				if val := viper.GetString(opt.Name); val != "" {
					config.CaptiveCoreConfigPath = val
					config.CaptiveCoreTomlParams.Strict = true
				}
				return nil
			},
		},
		&support.ConfigOption{
			Name:        CaptiveCoreConfigUseDB,
			OptType:     types.Bool,
			FlagDefault: false,
			Required:    false,
			Usage: `when enabled, Horizon ingestion will instruct the captive
			              core invocation to use an external db url for ledger states rather than in memory(RAM).\n 
						  Will result in several GB of space shifting out of RAM and to the external db persistence.\n
						  The external db url is determined by the presence of DATABASE parameter in the captive-core-config-path or\n
						  or if absent, the db will default to sqlite and the db file will be stored at location derived from captive-core-storage-path parameter.`,
			CustomSetValue: func(opt *support.ConfigOption) error {
				if val := viper.GetBool(opt.Name); val {
					config.CaptiveCoreConfigUseDB = val
					config.CaptiveCoreTomlParams.UseDB = val
				}
				return nil
			},
			ConfigKey: &config.CaptiveCoreConfigUseDB,
		},
		&support.ConfigOption{
			Name:        "enable-captive-core-ingestion",
			OptType:     types.Bool,
			FlagDefault: true,
			Required:    false,
			Usage:       "causes Horizon to ingest from a Captive Stellar Core process instead of a persistent Stellar Core database",
			ConfigKey:   &config.EnableCaptiveCoreIngestion,
		},
		&support.ConfigOption{
<<<<<<< HEAD
			Name:        "enable-ingestion-filtering",
			OptType:     types.Bool,
			FlagDefault: false,
			Required:    false,
			Usage:       "causes Horizon to enable Ingestion filtering and the ingestion admin HTTP endpoint at /ingestion/filter",
=======
			Name:        "exp-enable-ingestion-filtering",
			OptType:     types.Bool,
			FlagDefault: false,
			Required:    false,
			Usage:       "causes Horizon to enable the experimental Ingestion Filtering and the ingestion admin HTTP endpoint at /ingestion/filter",
>>>>>>> 9d5b5855
			ConfigKey:   &config.EnableIngestionFiltering,
		},
		&support.ConfigOption{
			Name:           "captive-core-http-port",
			OptType:        types.Uint,
			CustomSetValue: support.SetOptionalUint,
			Required:       false,
			FlagDefault:    uint(0),
			Usage:          "HTTP port for Captive Core to listen on (0 disables the HTTP server)",
			ConfigKey:      &config.CaptiveCoreTomlParams.HTTPPort,
		},
		&support.ConfigOption{
			Name:    "captive-core-storage-path",
			OptType: types.String,
			CustomSetValue: func(opt *support.ConfigOption) error {
				existingValue := viper.GetString(opt.Name)
				if existingValue == "" || existingValue == "." {
					cwd, err := os.Getwd()
					if err != nil {
						return fmt.Errorf("Unable to determine the current directory: %s", err)
					}
					existingValue = cwd
				}
				*opt.ConfigKey.(*string) = existingValue
				return nil
			},
			Required:  false,
			Usage:     "Storage location for Captive Core bucket data",
			ConfigKey: &config.CaptiveCoreStoragePath,
		},
		&support.ConfigOption{
			Name:           "captive-core-peer-port",
			OptType:        types.Uint,
			FlagDefault:    uint(0),
			CustomSetValue: support.SetOptionalUint,
			Required:       false,
			Usage:          "port for Captive Core to bind to for connecting to the Stellar swarm (0 uses Stellar Core's default)",
			ConfigKey:      &config.CaptiveCoreTomlParams.PeerPort,
		},
		&support.ConfigOption{
			Name:      StellarCoreDBURLFlagName,
			EnvVar:    "STELLAR_CORE_DATABASE_URL",
			ConfigKey: &config.StellarCoreDatabaseURL,
			OptType:   types.String,
			Required:  false,
			Usage:     "stellar-core postgres database to connect with",
		},
		&support.ConfigOption{
			Name:      StellarCoreURLFlagName,
			ConfigKey: &config.StellarCoreURL,
			OptType:   types.String,
			Usage:     "stellar-core to connect with (for http commands). If unset and the local Captive core is enabled, it will use http://localhost:<stellar_captive_core_http_port>",
		},
		&support.ConfigOption{
			Name:        "history-archive-urls",
			ConfigKey:   &config.HistoryArchiveURLs,
			OptType:     types.String,
			Required:    false,
			FlagDefault: "",
			CustomSetValue: func(co *support.ConfigOption) error {
				stringOfUrls := viper.GetString(co.Name)
				urlStrings := strings.Split(stringOfUrls, ",")
				*(co.ConfigKey.(*[]string)) = urlStrings
				return nil
			},
			Usage: "comma-separated list of stellar history archives to connect with",
		},
		&support.ConfigOption{
			Name:        "port",
			ConfigKey:   &config.Port,
			OptType:     types.Uint,
			FlagDefault: uint(8000),
			Usage:       "tcp port to listen on for http requests",
		},
		&support.ConfigOption{
			Name:        "admin-port",
			ConfigKey:   &config.AdminPort,
			OptType:     types.Uint,
			FlagDefault: uint(0),
			Usage:       "WARNING: this should not be accessible from the Internet and does not use TLS, tcp port to listen on for admin http requests, 0 (default) disables the admin server",
		},
		&support.ConfigOption{
			Name:        "max-db-connections",
			ConfigKey:   &config.MaxDBConnections,
			OptType:     types.Int,
			FlagDefault: 0,
			Usage:       "when set has a priority over horizon-db-max-open-connections, horizon-db-max-idle-connections. max horizon database open connections may need to be increased when responses are slow but DB CPU is normal",
		},
		&support.ConfigOption{
			Name:        "horizon-db-max-open-connections",
			ConfigKey:   &config.HorizonDBMaxOpenConnections,
			OptType:     types.Int,
			FlagDefault: 20,
			Usage:       "max horizon database open connections. may need to be increased when responses are slow but DB CPU is normal",
		},
		&support.ConfigOption{
			Name:        "horizon-db-max-idle-connections",
			ConfigKey:   &config.HorizonDBMaxIdleConnections,
			OptType:     types.Int,
			FlagDefault: 20,
			Usage:       "max horizon database idle connections. may need to be set to the same value as horizon-db-max-open-connections when responses are slow and DB CPU is normal, because it may indicate that a lot of time is spent closing/opening idle connections. This can happen in case of high variance in number of requests. must be equal or lower than max open connections",
		},
		&support.ConfigOption{
			Name:           "sse-update-frequency",
			ConfigKey:      &config.SSEUpdateFrequency,
			OptType:        types.Int,
			FlagDefault:    5,
			CustomSetValue: support.SetDuration,
			Usage:          "defines how often streams should check if there's a new ledger (in seconds), may need to increase in case of big number of streams",
		},
		&support.ConfigOption{
			Name:           "connection-timeout",
			ConfigKey:      &config.ConnectionTimeout,
			OptType:        types.Int,
			FlagDefault:    55,
			CustomSetValue: support.SetDuration,
			Usage:          "defines the timeout of connection after which 504 response will be sent or stream will be closed, if Horizon is behind a load balancer with idle connection timeout, this should be set to a few seconds less that idle timeout, does not apply to POST /transactions",
		},
		&support.ConfigOption{
			Name:        "per-hour-rate-limit",
			ConfigKey:   &config.RateQuota,
			OptType:     types.Int,
			FlagDefault: 3600,
			CustomSetValue: func(co *support.ConfigOption) error {
				var rateLimit *throttled.RateQuota = nil
				perHourRateLimit := viper.GetInt(co.Name)
				if perHourRateLimit != 0 {
					rateLimit = &throttled.RateQuota{
						MaxRate:  throttled.PerHour(perHourRateLimit),
						MaxBurst: 100,
					}
					*(co.ConfigKey.(**throttled.RateQuota)) = rateLimit
				}
				return nil
			},
			Usage: "max count of requests allowed in a one hour period, by remote ip address",
		},
		&support.ConfigOption{
			Name:           "friendbot-url",
			ConfigKey:      &config.FriendbotURL,
			OptType:        types.String,
			CustomSetValue: support.SetURL,
			Usage:          "friendbot service to redirect to",
		},
		&support.ConfigOption{
			Name:        "log-level",
			ConfigKey:   &config.LogLevel,
			OptType:     types.String,
			FlagDefault: "info",
			CustomSetValue: func(co *support.ConfigOption) error {
				ll, err := logrus.ParseLevel(viper.GetString(co.Name))
				if err != nil {
					return fmt.Errorf("Could not parse log-level: %v", viper.GetString(co.Name))
				}
				*(co.ConfigKey.(*logrus.Level)) = ll
				return nil
			},
			Usage: "minimum log severity (debug, info, warn, error) to log",
		},
		&support.ConfigOption{
			Name:      "log-file",
			ConfigKey: &config.LogFile,
			OptType:   types.String,
			Usage:     "name of the file where logs will be saved (leave empty to send logs to stdout)",
		},
		&support.ConfigOption{
			Name:           "captive-core-log-path",
			ConfigKey:      &config.CaptiveCoreTomlParams.LogPath,
			OptType:        types.String,
			CustomSetValue: support.SetOptionalString,
			Required:       false,
			Usage:          "name of the path for Core logs (leave empty to log w/ Horizon only)",
		},
		&support.ConfigOption{
			Name:        "max-path-length",
			ConfigKey:   &config.MaxPathLength,
			OptType:     types.Uint,
			FlagDefault: uint(3),
			Usage:       "the maximum number of assets on the path in `/paths` endpoint, warning: increasing this value will increase /paths response time",
		},
		&support.ConfigOption{
			Name:        "max-assets-per-path-request",
			ConfigKey:   &config.MaxAssetsPerPathRequest,
			OptType:     types.Int,
			FlagDefault: int(15),
			Usage:       "the maximum number of assets in '/paths/strict-send' and '/paths/strict-recieve' endpoints",
		},
		&support.ConfigOption{
			Name:        "disable-pool-path-finding",
			ConfigKey:   &config.DisablePoolPathFinding,
			OptType:     types.Bool,
			FlagDefault: false,
			Required:    false,
			Usage:       "excludes liquidity pools from consideration in the `/paths` endpoint",
		},
		&support.ConfigOption{
			Name:        "disable-path-finding",
			ConfigKey:   &config.DisablePathFinding,
			OptType:     types.Bool,
			FlagDefault: false,
			Required:    false,
			Usage:       "disables the path finding endpoints",
		},
		&support.ConfigOption{
			Name:        "max-path-finding-requests",
			ConfigKey:   &config.MaxPathFindingRequests,
			OptType:     types.Uint,
			FlagDefault: uint(0),
			Required:    false,
			Usage: "The maximum number of path finding requests per second horizon will allow." +
				" A value of zero (the default) disables the limit.",
		},
		&support.ConfigOption{
			Name:      "network-passphrase",
			ConfigKey: &config.NetworkPassphrase,
			OptType:   types.String,
			Required:  true,
			Usage:     "Override the network passphrase",
		},
		&support.ConfigOption{
			Name:      "sentry-dsn",
			ConfigKey: &config.SentryDSN,
			OptType:   types.String,
			Usage:     "Sentry URL to which panics and errors should be reported",
		},
		&support.ConfigOption{
			Name:      "loggly-token",
			ConfigKey: &config.LogglyToken,
			OptType:   types.String,
			Usage:     "Loggly token, used to configure log forwarding to loggly",
		},
		&support.ConfigOption{
			Name:        "loggly-tag",
			ConfigKey:   &config.LogglyTag,
			OptType:     types.String,
			FlagDefault: "horizon",
			Usage:       "Tag to be added to every loggly log event",
		},
		&support.ConfigOption{
			Name:      "tls-cert",
			ConfigKey: &config.TLSCert,
			OptType:   types.String,
			Usage:     "TLS certificate file to use for securing connections to horizon",
		},
		&support.ConfigOption{
			Name:      "tls-key",
			ConfigKey: &config.TLSKey,
			OptType:   types.String,
			Usage:     "TLS private key file to use for securing connections to horizon",
		},
		&support.ConfigOption{
			Name:        "ingest",
			ConfigKey:   &config.Ingest,
			OptType:     types.Bool,
			FlagDefault: true,
			Usage:       "causes this horizon process to ingest data from stellar-core into horizon's db",
		},
		&support.ConfigOption{
			Name:        "cursor-name",
			EnvVar:      "CURSOR_NAME",
			ConfigKey:   &config.CursorName,
			OptType:     types.String,
			FlagDefault: "HORIZON",
			Usage:       "ingestor cursor used by horizon to ingest from stellar core. must be uppercase and unique for each horizon instance ingesting from that core instance.",
		},
		&support.ConfigOption{
			Name:        "history-retention-count",
			ConfigKey:   &config.HistoryRetentionCount,
			OptType:     types.Uint,
			FlagDefault: uint(0),
			Usage:       "the minimum number of ledgers to maintain within horizon's history tables.  0 signifies an unlimited number of ledgers will be retained",
		},
		&support.ConfigOption{
			Name:        "history-stale-threshold",
			ConfigKey:   &config.StaleThreshold,
			OptType:     types.Uint,
			FlagDefault: uint(0),
			Usage:       "the maximum number of ledgers the history db is allowed to be out of date from the connected stellar-core db before horizon considers history stale",
		},
		&support.ConfigOption{
			Name:        "skip-cursor-update",
			ConfigKey:   &config.SkipCursorUpdate,
			OptType:     types.Bool,
			FlagDefault: false,
			Usage:       "causes the ingester to skip reporting the last imported ledger state to stellar-core",
		},
		&support.ConfigOption{
			Name:        "ingest-disable-state-verification",
			ConfigKey:   &config.IngestDisableStateVerification,
			OptType:     types.Bool,
			FlagDefault: false,
			Usage:       "ingestion system runs a verification routing to compare state in local database with history buckets, this can be disabled however it's not recommended",
		},
		&support.ConfigOption{
			Name:        "ingest-enable-extended-log-ledger-stats",
			ConfigKey:   &config.IngestEnableExtendedLogLedgerStats,
			OptType:     types.Bool,
			FlagDefault: false,
			Usage:       "enables extended ledger stats in the log (ledger entry changes and operations stats)",
		},
		&support.ConfigOption{
			Name:        "apply-migrations",
			ConfigKey:   &config.ApplyMigrations,
			OptType:     types.Bool,
			FlagDefault: false,
			Required:    false,
			Usage:       "applies pending migrations before starting horizon",
		},
		&support.ConfigOption{
			Name:        "checkpoint-frequency",
			ConfigKey:   &config.CheckpointFrequency,
			OptType:     types.Uint32,
			FlagDefault: uint32(64),
			Required:    false,
			Usage:       "establishes how many ledgers exist between checkpoints, do NOT change this unless you really know what you are doing",
		},
		&support.ConfigOption{
			Name:        "behind-cloudflare",
			ConfigKey:   &config.BehindCloudflare,
			OptType:     types.Bool,
			FlagDefault: false,
			Required:    false,
			Usage:       "determines if Horizon instance is behind Cloudflare, in such case client IP in the logs will be replaced with Cloudflare header (cannot be used with --behind-aws-load-balancer)",
		},
		&support.ConfigOption{
			Name:        "behind-aws-load-balancer",
			ConfigKey:   &config.BehindAWSLoadBalancer,
			OptType:     types.Bool,
			FlagDefault: false,
			Required:    false,
			Usage:       "determines if Horizon instance is behind AWS load balances like ELB or ALB, in such case client IP in the logs will be replaced with the last IP in X-Forwarded-For header (cannot be used with --behind-cloudflare)",
		},
		&support.ConfigOption{
			Name:        "rounding-slippage-filter",
			ConfigKey:   &config.RoundingSlippageFilter,
			OptType:     types.Int,
			FlagDefault: 1000,
			Required:    false,
			Usage:       "excludes trades from /trade_aggregations unless their rounding slippage is <x bps",
		},
	}

	return config, flags
}

// NewAppFromFlags constructs a new Horizon App from the given command line flags
func NewAppFromFlags(config *Config, flags support.ConfigOptions) (*App, error) {
	err := ApplyFlags(config, flags, ApplyOptions{RequireCaptiveCoreConfig: true, AlwaysIngest: false})
	if err != nil {
		return nil, err
	}
	// Validate app-specific arguments
	if config.StellarCoreURL == "" {
		return nil, fmt.Errorf("flag --%s cannot be empty", StellarCoreURLFlagName)
	}
	if config.Ingest && !config.EnableCaptiveCoreIngestion && config.StellarCoreDatabaseURL == "" {
		return nil, fmt.Errorf("flag --%s cannot be empty", StellarCoreDBURLFlagName)
	}

	log.Infof("Initializing horizon...")
	app, err := NewApp(*config)
	if err != nil {
		return nil, fmt.Errorf("cannot initialize app: %s", err)
	}
	return app, nil
}

type ApplyOptions struct {
	AlwaysIngest             bool
	RequireCaptiveCoreConfig bool
}

// ApplyFlags applies the command line flags on the given Config instance
func ApplyFlags(config *Config, flags support.ConfigOptions, options ApplyOptions) error {
	// Verify required options and load the config struct
	if err := flags.RequireE(); err != nil {
		return err
	}
	if err := flags.SetValues(); err != nil {
		return err
	}

	// Validate options that should be provided together
	if err := validateBothOrNeither("tls-cert", "tls-key"); err != nil {
		return err
	}

	if options.AlwaysIngest {
		config.Ingest = true
	}

	if config.Ingest {
		// Migrations should be checked as early as possible. Apply and check
		// only on ingesting instances which are required to have write-access
		// to the DB.
		if config.ApplyMigrations {
			stdLog.Println("Applying DB migrations...")
			if err := applyMigrations(*config); err != nil {
				return err
			}
		}
		stdLog.Println("Checking DB migrations...")
		if err := checkMigrations(*config); err != nil {
			return err
		}

		// config.HistoryArchiveURLs contains a single empty value when empty so using
		// viper.GetString is easier.
		if len(config.HistoryArchiveURLs) == 1 && config.HistoryArchiveURLs[0] == "" {
			return fmt.Errorf("--history-archive-urls must be set when --ingest is set")
		}

		if config.EnableCaptiveCoreIngestion {
			stdLog.Println("Preparing captive core...")

			binaryPath := viper.GetString(StellarCoreBinaryPathName)

			// If the user didn't specify a Stellar Core binary, we can check the
			// $PATH and possibly fill it in for them.
			if binaryPath == "" {
				if result, err := exec.LookPath("stellar-core"); err == nil {
					binaryPath = result
					viper.Set(StellarCoreBinaryPathName, binaryPath)
					config.CaptiveCoreBinaryPath = binaryPath
				}
			}

			// NOTE: If both of these are set (regardless of user- or PATH-supplied
			//       defaults for the binary path), the Remote Captive Core URL
			//       takes precedence.
			if binaryPath == "" && config.RemoteCaptiveCoreURL == "" {
				return fmt.Errorf("Invalid config: captive core requires that either --%s or --remote-captive-core-url is set. %s",
					StellarCoreBinaryPathName, captiveCoreMigrationHint)
			}

			if config.RemoteCaptiveCoreURL == "" && (binaryPath == "" || config.CaptiveCoreConfigPath == "") {
				if options.RequireCaptiveCoreConfig {
					var err error
					errorMessage := fmt.Errorf(
						"Invalid config: captive core requires that both --%s and --%s are set. %s",
						StellarCoreBinaryPathName, CaptiveCoreConfigPathName, captiveCoreMigrationHint,
					)

					var configFileName string
					// Default config files will be located along the binary in the release archive.
					switch config.NetworkPassphrase {
					case network.TestNetworkPassphrase:
						configFileName = "captive-core-testnet.cfg"
						config.HistoryArchiveURLs = []string{"https://history.stellar.org/prd/core-testnet/core_testnet_001/"}
					case network.PublicNetworkPassphrase:
						configFileName = "captive-core-pubnet.cfg"
						config.HistoryArchiveURLs = []string{"https://history.stellar.org/prd/core-live/core_live_001/"}
						config.UsingDefaultPubnetConfig = true
					default:
						return errorMessage
					}

					executablePath, err := os.Executable()
					if err != nil {
						return errorMessage
					}

					config.CaptiveCoreConfigPath = filepath.Join(filepath.Dir(executablePath), configFileName)
					if _, err = os.Stat(config.CaptiveCoreConfigPath); os.IsNotExist(err) {
						return errorMessage
					}

					config.CaptiveCoreTomlParams.NetworkPassphrase = config.NetworkPassphrase
					config.CaptiveCoreToml, err = ledgerbackend.NewCaptiveCoreTomlFromFile(config.CaptiveCoreConfigPath, config.CaptiveCoreTomlParams)
					if err != nil {
						return fmt.Errorf("Invalid captive core toml file %v", err)
					}
				} else {
					var err error
					config.CaptiveCoreTomlParams.HistoryArchiveURLs = config.HistoryArchiveURLs
					config.CaptiveCoreTomlParams.NetworkPassphrase = config.NetworkPassphrase
					config.CaptiveCoreToml, err = ledgerbackend.NewCaptiveCoreToml(config.CaptiveCoreTomlParams)
					if err != nil {
						return fmt.Errorf("Invalid captive core toml file %v", err)
					}
				}
			} else if config.RemoteCaptiveCoreURL == "" {
				var err error
				config.CaptiveCoreTomlParams.HistoryArchiveURLs = config.HistoryArchiveURLs
				config.CaptiveCoreTomlParams.NetworkPassphrase = config.NetworkPassphrase
				config.CaptiveCoreToml, err = ledgerbackend.NewCaptiveCoreTomlFromFile(config.CaptiveCoreConfigPath, config.CaptiveCoreTomlParams)
				if err != nil {
					return fmt.Errorf("Invalid captive core toml file %v", err)
				}
			}

			// If we don't supply an explicit core URL and we are running a local
			// captive core process with the http port enabled, point to it.
			if config.StellarCoreURL == "" && config.RemoteCaptiveCoreURL == "" && config.CaptiveCoreToml.HTTPPort != 0 {
				config.StellarCoreURL = fmt.Sprintf("http://localhost:%d", config.CaptiveCoreToml.HTTPPort)
				viper.Set(StellarCoreURLFlagName, config.StellarCoreURL)
			}
		}
	} else {
		if config.EnableCaptiveCoreIngestion && (config.CaptiveCoreBinaryPath != "" || config.CaptiveCoreConfigPath != "") {
			captiveCoreConfigFlag := captiveCoreConfigAppendPathName
			if viper.GetString(CaptiveCoreConfigPathName) != "" {
				captiveCoreConfigFlag = CaptiveCoreConfigPathName
			}
			return fmt.Errorf("Invalid config: one or more captive core params passed (--%s or --%s) but --ingest not set. "+captiveCoreMigrationHint,
				StellarCoreBinaryPathName, captiveCoreConfigFlag)
		}
		if config.StellarCoreDatabaseURL != "" {
			return fmt.Errorf("Invalid config: --%s passed but --ingest not set. ", StellarCoreDBURLFlagName)
		}
		if config.CaptiveCoreConfigUseDB {
			return fmt.Errorf("Invalid config: --%s has been set, but --ingest not set. ", CaptiveCoreConfigUseDB)
		}
	}

	// Configure log file
	if config.LogFile != "" {
		logFile, err := os.OpenFile(config.LogFile, os.O_APPEND|os.O_CREATE|os.O_WRONLY, 0644)
		if err == nil {
			log.DefaultLogger.SetOutput(logFile)
		} else {
			return fmt.Errorf("Failed to open file to log: %s", err)
		}
	}

	// Configure log level
	log.DefaultLogger.SetLevel(config.LogLevel)

	// Configure DB params. When config.MaxDBConnections is set, set other
	// DB params to that value for backward compatibility.
	if config.MaxDBConnections != 0 {
		config.HorizonDBMaxOpenConnections = config.MaxDBConnections
		config.HorizonDBMaxIdleConnections = config.MaxDBConnections
	}

	if config.BehindCloudflare && config.BehindAWSLoadBalancer {
		return fmt.Errorf("Invalid config: Only one option of --behind-cloudflare and --behind-aws-load-balancer is allowed. If Horizon is behind both, use --behind-cloudflare only.")
	}

	return nil
}<|MERGE_RESOLUTION|>--- conflicted
+++ resolved
@@ -200,19 +200,11 @@
 			ConfigKey:   &config.EnableCaptiveCoreIngestion,
 		},
 		&support.ConfigOption{
-<<<<<<< HEAD
-			Name:        "enable-ingestion-filtering",
-			OptType:     types.Bool,
-			FlagDefault: false,
-			Required:    false,
-			Usage:       "causes Horizon to enable Ingestion filtering and the ingestion admin HTTP endpoint at /ingestion/filter",
-=======
 			Name:        "exp-enable-ingestion-filtering",
 			OptType:     types.Bool,
 			FlagDefault: false,
 			Required:    false,
 			Usage:       "causes Horizon to enable the experimental Ingestion Filtering and the ingestion admin HTTP endpoint at /ingestion/filter",
->>>>>>> 9d5b5855
 			ConfigKey:   &config.EnableIngestionFiltering,
 		},
 		&support.ConfigOption{
