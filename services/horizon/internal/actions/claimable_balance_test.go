--- conflicted
+++ resolved
@@ -43,16 +43,7 @@
 		LastModifiedLedger: 123,
 	}
 
-<<<<<<< HEAD
-	builder := q.NewClaimableBalancesBatchInsertBuilder(2)
-
-	err := builder.Add(tt.Ctx, &entry)
-	tt.Assert.NoError(err)
-
-	err = builder.Exec(tt.Ctx)
-=======
 	err = q.UpsertClaimableBalances(tt.Ctx, []history.ClaimableBalance{cBalance})
->>>>>>> 139609f7
 	tt.Assert.NoError(err)
 
 	handler := GetClaimableBalanceByIDHandler{}
