--
-- PostgreSQL database dump
--

-- Dumped from database version 9.6.1
-- Dumped by pg_dump version 9.6.1

SET statement_timeout = 0;
SET lock_timeout = 0;
SET client_encoding = 'UTF8';
SET standard_conforming_strings = on;
SET check_function_bodies = false;
SET client_min_messages = warning;

SET search_path = public, pg_catalog;

ALTER TABLE IF EXISTS ONLY public.history_trades DROP CONSTRAINT IF EXISTS history_trades_counter_asset_id_fkey;
ALTER TABLE IF EXISTS ONLY public.history_trades DROP CONSTRAINT IF EXISTS history_trades_counter_account_id_fkey;
ALTER TABLE IF EXISTS ONLY public.history_trades DROP CONSTRAINT IF EXISTS history_trades_base_asset_id_fkey;
ALTER TABLE IF EXISTS ONLY public.history_trades DROP CONSTRAINT IF EXISTS history_trades_base_account_id_fkey;
ALTER TABLE IF EXISTS ONLY public.asset_stats DROP CONSTRAINT IF EXISTS asset_stats_id_fkey;
DROP INDEX IF EXISTS public.trade_effects_by_order_book;
DROP INDEX IF EXISTS public.index_history_transactions_on_id;
DROP INDEX IF EXISTS public.index_history_operations_on_type;
DROP INDEX IF EXISTS public.index_history_operations_on_transaction_id;
DROP INDEX IF EXISTS public.index_history_operations_on_id;
DROP INDEX IF EXISTS public.index_history_ledgers_on_sequence;
DROP INDEX IF EXISTS public.index_history_ledgers_on_previous_ledger_hash;
DROP INDEX IF EXISTS public.index_history_ledgers_on_ledger_hash;
DROP INDEX IF EXISTS public.index_history_ledgers_on_importer_version;
DROP INDEX IF EXISTS public.index_history_ledgers_on_id;
DROP INDEX IF EXISTS public.index_history_ledgers_on_closed_at;
DROP INDEX IF EXISTS public.index_history_effects_on_type;
DROP INDEX IF EXISTS public.index_history_accounts_on_id;
DROP INDEX IF EXISTS public.index_history_accounts_on_address;
DROP INDEX IF EXISTS public.htrd_time_lookup;
DROP INDEX IF EXISTS public.htrd_pid;
DROP INDEX IF EXISTS public.htrd_pair_time_lookup;
DROP INDEX IF EXISTS public.htrd_counter_lookup;
DROP INDEX IF EXISTS public.htrd_by_offer;
DROP INDEX IF EXISTS public.htrd_by_counter_offer;
DROP INDEX IF EXISTS public.htrd_by_counter_account;
DROP INDEX IF EXISTS public.htrd_by_base_offer;
DROP INDEX IF EXISTS public.htrd_by_base_account;
DROP INDEX IF EXISTS public.htp_by_htid;
DROP INDEX IF EXISTS public.hs_transaction_by_id;
DROP INDEX IF EXISTS public.hs_ledger_by_id;
DROP INDEX IF EXISTS public.hop_by_hoid;
DROP INDEX IF EXISTS public.hist_tx_p_id;
DROP INDEX IF EXISTS public.hist_op_p_id;
DROP INDEX IF EXISTS public.hist_e_id;
DROP INDEX IF EXISTS public.hist_e_by_order;
DROP INDEX IF EXISTS public.by_ledger;
DROP INDEX IF EXISTS public.by_hash;
DROP INDEX IF EXISTS public.by_account;
DROP INDEX IF EXISTS public.asset_by_issuer;
DROP INDEX IF EXISTS public.asset_by_code;
ALTER TABLE IF EXISTS ONLY public.history_transaction_participants DROP CONSTRAINT IF EXISTS history_transaction_participants_pkey;
ALTER TABLE IF EXISTS ONLY public.history_operation_participants DROP CONSTRAINT IF EXISTS history_operation_participants_pkey;
ALTER TABLE IF EXISTS ONLY public.history_assets DROP CONSTRAINT IF EXISTS history_assets_pkey;
ALTER TABLE IF EXISTS ONLY public.history_assets DROP CONSTRAINT IF EXISTS history_assets_asset_code_asset_type_asset_issuer_key;
ALTER TABLE IF EXISTS ONLY public.gorp_migrations DROP CONSTRAINT IF EXISTS gorp_migrations_pkey;
ALTER TABLE IF EXISTS ONLY public.asset_stats DROP CONSTRAINT IF EXISTS asset_stats_pkey;
ALTER TABLE IF EXISTS public.history_transaction_participants ALTER COLUMN id DROP DEFAULT;
ALTER TABLE IF EXISTS public.history_operation_participants ALTER COLUMN id DROP DEFAULT;
ALTER TABLE IF EXISTS public.history_assets ALTER COLUMN id DROP DEFAULT;
DROP TABLE IF EXISTS public.history_transactions;
DROP SEQUENCE IF EXISTS public.history_transaction_participants_id_seq;
DROP TABLE IF EXISTS public.history_transaction_participants;
DROP TABLE IF EXISTS public.history_trades;
DROP TABLE IF EXISTS public.history_operations;
DROP SEQUENCE IF EXISTS public.history_operation_participants_id_seq;
DROP TABLE IF EXISTS public.history_operation_participants;
DROP TABLE IF EXISTS public.history_ledgers;
DROP TABLE IF EXISTS public.history_effects;
DROP SEQUENCE IF EXISTS public.history_assets_id_seq;
DROP TABLE IF EXISTS public.history_assets;
DROP TABLE IF EXISTS public.history_accounts;
DROP SEQUENCE IF EXISTS public.history_accounts_id_seq;
DROP TABLE IF EXISTS public.gorp_migrations;
DROP TABLE IF EXISTS public.asset_stats;
DROP AGGREGATE IF EXISTS public.min_price(numeric[]);
DROP AGGREGATE IF EXISTS public.max_price(numeric[]);
DROP AGGREGATE IF EXISTS public.last(anyelement);
DROP AGGREGATE IF EXISTS public.first(anyelement);
DROP FUNCTION IF EXISTS public.min_price_agg(numeric[], numeric[]);
DROP FUNCTION IF EXISTS public.max_price_agg(numeric[], numeric[]);
DROP FUNCTION IF EXISTS public.last_agg(anyelement, anyelement);
DROP FUNCTION IF EXISTS public.first_agg(anyelement, anyelement);
DROP EXTENSION IF EXISTS plpgsql;
DROP SCHEMA IF EXISTS public;
--
-- Name: public; Type: SCHEMA; Schema: -; Owner: -
--

CREATE SCHEMA public;


--
-- Name: SCHEMA public; Type: COMMENT; Schema: -; Owner: -
--

COMMENT ON SCHEMA public IS 'standard public schema';


--
-- Name: plpgsql; Type: EXTENSION; Schema: -; Owner: -
--

CREATE EXTENSION IF NOT EXISTS plpgsql WITH SCHEMA pg_catalog;


--
-- Name: EXTENSION plpgsql; Type: COMMENT; Schema: -; Owner: -
--

COMMENT ON EXTENSION plpgsql IS 'PL/pgSQL procedural language';


SET search_path = public, pg_catalog;

--
-- Name: first_agg(anyelement, anyelement); Type: FUNCTION; Schema: public; Owner: -
--

CREATE FUNCTION first_agg(anyelement, anyelement) RETURNS anyelement
    LANGUAGE sql IMMUTABLE STRICT
    AS $_$ SELECT $1 $_$;


--
-- Name: last_agg(anyelement, anyelement); Type: FUNCTION; Schema: public; Owner: -
--

CREATE FUNCTION last_agg(anyelement, anyelement) RETURNS anyelement
    LANGUAGE sql IMMUTABLE STRICT
    AS $_$ SELECT $2 $_$;


--
-- Name: max_price_agg(numeric[], numeric[]); Type: FUNCTION; Schema: public; Owner: -
--

CREATE FUNCTION max_price_agg(numeric[], numeric[]) RETURNS numeric[]
    LANGUAGE sql IMMUTABLE STRICT
    AS $_$ SELECT (
  CASE WHEN $1[1]/$1[2]>$2[1]/$2[2] THEN $1 ELSE $2 END) $_$;


--
-- Name: min_price_agg(numeric[], numeric[]); Type: FUNCTION; Schema: public; Owner: -
--

CREATE FUNCTION min_price_agg(numeric[], numeric[]) RETURNS numeric[]
    LANGUAGE sql IMMUTABLE STRICT
    AS $_$ SELECT (
  CASE WHEN $1[1]/$1[2]<$2[1]/$2[2] THEN $1 ELSE $2 END) $_$;


--
-- Name: first(anyelement); Type: AGGREGATE; Schema: public; Owner: -
--

CREATE AGGREGATE first(anyelement) (
    SFUNC = first_agg,
    STYPE = anyelement
);


--
-- Name: last(anyelement); Type: AGGREGATE; Schema: public; Owner: -
--

CREATE AGGREGATE last(anyelement) (
    SFUNC = last_agg,
    STYPE = anyelement
);


--
-- Name: max_price(numeric[]); Type: AGGREGATE; Schema: public; Owner: -
--

CREATE AGGREGATE max_price(numeric[]) (
    SFUNC = max_price_agg,
    STYPE = numeric[]
);


--
-- Name: min_price(numeric[]); Type: AGGREGATE; Schema: public; Owner: -
--

CREATE AGGREGATE min_price(numeric[]) (
    SFUNC = min_price_agg,
    STYPE = numeric[]
);


SET default_tablespace = '';

SET default_with_oids = false;

--
-- Name: asset_stats; Type: TABLE; Schema: public; Owner: -
--

CREATE TABLE asset_stats (
    id bigint NOT NULL,
    amount character varying NOT NULL,
    num_accounts integer NOT NULL,
    flags smallint NOT NULL,
    toml character varying(255) NOT NULL
);


--
-- Name: gorp_migrations; Type: TABLE; Schema: public; Owner: -
--

CREATE TABLE gorp_migrations (
    id text NOT NULL,
    applied_at timestamp with time zone
);


--
-- Name: history_accounts_id_seq; Type: SEQUENCE; Schema: public; Owner: -
--

CREATE SEQUENCE history_accounts_id_seq
    START WITH 1
    INCREMENT BY 1
    NO MINVALUE
    NO MAXVALUE
    CACHE 1;


--
-- Name: history_accounts; Type: TABLE; Schema: public; Owner: -
--

CREATE TABLE history_accounts (
    id bigint DEFAULT nextval('history_accounts_id_seq'::regclass) NOT NULL,
    address character varying(64)
);


--
-- Name: history_assets; Type: TABLE; Schema: public; Owner: -
--

CREATE TABLE history_assets (
    id integer NOT NULL,
    asset_type character varying(64) NOT NULL,
    asset_code character varying(12) NOT NULL,
    asset_issuer character varying(56) NOT NULL
);


--
-- Name: history_assets_id_seq; Type: SEQUENCE; Schema: public; Owner: -
--

CREATE SEQUENCE history_assets_id_seq
    START WITH 1
    INCREMENT BY 1
    NO MINVALUE
    NO MAXVALUE
    CACHE 1;


--
-- Name: history_assets_id_seq; Type: SEQUENCE OWNED BY; Schema: public; Owner: -
--

ALTER SEQUENCE history_assets_id_seq OWNED BY history_assets.id;


--
-- Name: history_effects; Type: TABLE; Schema: public; Owner: -
--

CREATE TABLE history_effects (
    history_account_id bigint NOT NULL,
    history_operation_id bigint NOT NULL,
    "order" integer NOT NULL,
    type integer NOT NULL,
    details jsonb
);


--
-- Name: history_ledgers; Type: TABLE; Schema: public; Owner: -
--

CREATE TABLE history_ledgers (
    sequence integer NOT NULL,
    ledger_hash character varying(64) NOT NULL,
    previous_ledger_hash character varying(64),
    transaction_count integer DEFAULT 0 NOT NULL,
    operation_count integer DEFAULT 0 NOT NULL,
    closed_at timestamp without time zone NOT NULL,
    created_at timestamp without time zone,
    updated_at timestamp without time zone,
    id bigint,
    importer_version integer DEFAULT 1 NOT NULL,
    total_coins bigint NOT NULL,
    fee_pool bigint NOT NULL,
    base_fee integer NOT NULL,
    base_reserve integer NOT NULL,
    max_tx_set_size integer NOT NULL,
    protocol_version integer DEFAULT 0 NOT NULL,
    ledger_header text,
    successful_transaction_count integer,
    failed_transaction_count integer,
    tx_set_operation_count integer
);


--
-- Name: history_operation_participants; Type: TABLE; Schema: public; Owner: -
--

CREATE TABLE history_operation_participants (
    id integer NOT NULL,
    history_operation_id bigint NOT NULL,
    history_account_id bigint NOT NULL
);


--
-- Name: history_operation_participants_id_seq; Type: SEQUENCE; Schema: public; Owner: -
--

CREATE SEQUENCE history_operation_participants_id_seq
    START WITH 1
    INCREMENT BY 1
    NO MINVALUE
    NO MAXVALUE
    CACHE 1;


--
-- Name: history_operation_participants_id_seq; Type: SEQUENCE OWNED BY; Schema: public; Owner: -
--

ALTER SEQUENCE history_operation_participants_id_seq OWNED BY history_operation_participants.id;


--
-- Name: history_operations; Type: TABLE; Schema: public; Owner: -
--

CREATE TABLE history_operations (
    id bigint NOT NULL,
    transaction_id bigint NOT NULL,
    application_order integer NOT NULL,
    type integer NOT NULL,
    details jsonb,
    source_account character varying(64) DEFAULT ''::character varying NOT NULL
);


--
-- Name: history_trades; Type: TABLE; Schema: public; Owner: -
--

CREATE TABLE history_trades (
    history_operation_id bigint NOT NULL,
    "order" integer NOT NULL,
    ledger_closed_at timestamp without time zone NOT NULL,
    offer_id bigint NOT NULL,
    base_account_id bigint NOT NULL,
    base_asset_id bigint NOT NULL,
    base_amount bigint NOT NULL,
    counter_account_id bigint NOT NULL,
    counter_asset_id bigint NOT NULL,
    counter_amount bigint NOT NULL,
    base_is_seller boolean,
    price_n bigint,
    price_d bigint,
    base_offer_id bigint,
    counter_offer_id bigint,
    rounding_slippage bigint,
    base_is_exact boolean,
    CONSTRAINT history_trades_base_amount_check CHECK ((base_amount > 0)),
    CONSTRAINT history_trades_check CHECK ((base_asset_id < counter_asset_id)),
    CONSTRAINT history_trades_counter_amount_check CHECK ((counter_amount > 0))
);


--
-- Name: history_transaction_participants; Type: TABLE; Schema: public; Owner: -
--

CREATE TABLE history_transaction_participants (
    id integer NOT NULL,
    history_transaction_id bigint NOT NULL,
    history_account_id bigint NOT NULL
);


--
-- Name: history_transaction_participants_id_seq; Type: SEQUENCE; Schema: public; Owner: -
--

CREATE SEQUENCE history_transaction_participants_id_seq
    START WITH 1
    INCREMENT BY 1
    NO MINVALUE
    NO MAXVALUE
    CACHE 1;


--
-- Name: history_transaction_participants_id_seq; Type: SEQUENCE OWNED BY; Schema: public; Owner: -
--

ALTER SEQUENCE history_transaction_participants_id_seq OWNED BY history_transaction_participants.id;


--
-- Name: history_transactions; Type: TABLE; Schema: public; Owner: -
--

CREATE TABLE history_transactions (
    transaction_hash character varying(64) NOT NULL,
    ledger_sequence integer NOT NULL,
    application_order integer NOT NULL,
    account character varying(64) NOT NULL,
    account_sequence bigint NOT NULL,
    max_fee integer NOT NULL,
    operation_count integer NOT NULL,
    created_at timestamp without time zone,
    updated_at timestamp without time zone,
    id bigint,
    tx_envelope text NOT NULL,
    tx_result text NOT NULL,
    tx_meta text NOT NULL,
    tx_fee_meta text NOT NULL,
    signatures character varying(96)[] DEFAULT '{}'::character varying[] NOT NULL,
    memo_type character varying DEFAULT 'none'::character varying NOT NULL,
    memo character varying,
    time_bounds int8range,
    ledger_bounds int8range,
    min_account_sequence bigint,
    min_account_sequence_age bigint,
    min_account_sequence_ledger_gap bigint,
    extra_signers text[],
    successful boolean,
    fee_charged bigint,
    inner_transaction_hash character varying(64),
    fee_account character varying(64),
    inner_signatures character varying(96)[],
    new_max_fee bigint
);


--
-- Name: history_assets id; Type: DEFAULT; Schema: public; Owner: -
--

ALTER TABLE ONLY history_assets ALTER COLUMN id SET DEFAULT nextval('history_assets_id_seq'::regclass);


--
-- Name: history_operation_participants id; Type: DEFAULT; Schema: public; Owner: -
--

ALTER TABLE ONLY history_operation_participants ALTER COLUMN id SET DEFAULT nextval('history_operation_participants_id_seq'::regclass);


--
-- Name: history_transaction_participants id; Type: DEFAULT; Schema: public; Owner: -
--

ALTER TABLE ONLY history_transaction_participants ALTER COLUMN id SET DEFAULT nextval('history_transaction_participants_id_seq'::regclass);


--
-- Data for Name: asset_stats; Type: TABLE DATA; Schema: public; Owner: -
--

INSERT INTO asset_stats VALUES (1, '2000000000', 2, 0, '');


--
-- Data for Name: gorp_migrations; Type: TABLE DATA; Schema: public; Owner: -
--

INSERT INTO gorp_migrations VALUES ('1_initial_schema.sql', '2019-06-03 18:28:47.032496+02');
INSERT INTO gorp_migrations VALUES ('2_index_participants_by_toid.sql', '2019-06-03 18:28:47.039657+02');
INSERT INTO gorp_migrations VALUES ('3_use_sequence_in_history_accounts.sql', '2019-06-03 18:28:47.044048+02');
INSERT INTO gorp_migrations VALUES ('4_add_protocol_version.sql', '2019-06-03 18:28:47.054532+02');
INSERT INTO gorp_migrations VALUES ('5_create_trades_table.sql', '2019-06-03 18:28:47.063028+02');
INSERT INTO gorp_migrations VALUES ('6_create_assets_table.sql', '2019-06-03 18:28:47.068415+02');
INSERT INTO gorp_migrations VALUES ('7_modify_trades_table.sql', '2019-06-03 18:28:47.081625+02');
INSERT INTO gorp_migrations VALUES ('8_create_asset_stats_table.sql', '2019-06-03 18:28:47.087463+02');
INSERT INTO gorp_migrations VALUES ('8_add_aggregators.sql', '2019-06-03 18:28:47.090109+02');
INSERT INTO gorp_migrations VALUES ('9_add_header_xdr.sql', '2019-06-03 18:28:47.092718+02');
INSERT INTO gorp_migrations VALUES ('10_add_trades_price.sql', '2019-06-03 18:28:47.095973+02');
INSERT INTO gorp_migrations VALUES ('11_add_trades_account_index.sql', '2019-06-03 18:28:47.099698+02');
INSERT INTO gorp_migrations VALUES ('12_asset_stats_amount_string.sql', '2019-06-03 18:28:47.107549+02');
INSERT INTO gorp_migrations VALUES ('13_trade_offer_ids.sql', '2019-06-03 18:28:47.112768+02');
INSERT INTO gorp_migrations VALUES ('14_fix_asset_toml_field.sql', '2019-06-03 18:28:47.115116+02');
INSERT INTO gorp_migrations VALUES ('15_ledger_failed_txs.sql', '2019-06-03 18:28:47.116796+02');
INSERT INTO gorp_migrations VALUES ('16_ingest_failed_transactions.sql', '2019-06-03 18:28:47.117989+02');
INSERT INTO gorp_migrations VALUES ('17_transaction_fee_paid.sql', '2019-06-03 18:28:47.120034+02');
INSERT INTO gorp_migrations VALUES ('18_account_for_signers.sql', '2019-10-31 14:19:49.123835+01');
INSERT INTO gorp_migrations VALUES ('24_accounts.sql', '2019-10-31 14:19:49.123835+01');
INSERT INTO gorp_migrations VALUES ('34_fee_bump_transactions.sql', '2019-10-31 14:19:49.123835+01');
INSERT INTO gorp_migrations VALUES ('37_add_tx_set_operation_count_to_ledgers.sql', '2019-10-31 14:19:49.123835+01');
INSERT INTO gorp_migrations VALUES ('46_add_muxed_accounts.sql', '2019-10-31 14:19:49.123835+01');
INSERT INTO gorp_migrations VALUES ('53_add_trades_rounding_slippage.sql', '2019-10-31 14:19:49.123835+01');
INSERT INTO gorp_migrations VALUES ('54_tx_preconditions_and_account_fields.sql', '2019-10-31 14:19:49.123835+01');
INSERT INTO gorp_migrations VALUES ('55_filter_rules.sql', '2019-10-31 14:19:49.123835+01');
<<<<<<< HEAD
=======
INSERT INTO gorp_migrations VALUES ('56_txsub_read_only.sql', '2022-01-02 01:33:33.47903+00');
>>>>>>> 9d5b5855

--
-- Data for Name: history_accounts; Type: TABLE DATA; Schema: public; Owner: -
--

INSERT INTO history_accounts VALUES (1, 'GBXGQJWVLWOYHFLVTKWV5FGHA3LNYY2JQKM7OAJAUEQFU6LPCSEFVXON');
INSERT INTO history_accounts VALUES (2, 'GA5WBPYA5Y4WAEHXWR2UKO2UO4BUGHUQ74EUPKON2QHV4WRHOIRNKKH2');
INSERT INTO history_accounts VALUES (3, 'GCXKG6RN4ONIEPCMNFB732A436Z5PNDSRLGWK7GBLCMQLIFO4S7EYWVU');
INSERT INTO history_accounts VALUES (4, 'GBRPYHIL2CI3FNQ4BXLFMNDLFJUNPU2HY3ZMFSHONUCEOASW7QC7OX2H');


--
-- Name: history_accounts_id_seq; Type: SEQUENCE SET; Schema: public; Owner: -
--

SELECT pg_catalog.setval('history_accounts_id_seq', 4, true);


--
-- Data for Name: history_assets; Type: TABLE DATA; Schema: public; Owner: -
--

INSERT INTO history_assets VALUES (1, 'credit_alphanum4', 'USD', 'GCXKG6RN4ONIEPCMNFB732A436Z5PNDSRLGWK7GBLCMQLIFO4S7EYWVU');


--
-- Name: history_assets_id_seq; Type: SEQUENCE SET; Schema: public; Owner: -
--

SELECT pg_catalog.setval('history_assets_id_seq', 1, true);


--
-- Data for Name: history_effects; Type: TABLE DATA; Schema: public; Owner: -
--

INSERT INTO history_effects VALUES (1, 17179873281, 1, 2, '{"amount": "100.0000000", "asset_code": "USD", "asset_type": "credit_alphanum4", "asset_issuer": "GCXKG6RN4ONIEPCMNFB732A436Z5PNDSRLGWK7GBLCMQLIFO4S7EYWVU"}');
INSERT INTO history_effects VALUES (3, 17179873281, 2, 3, '{"amount": "100.0000000", "asset_code": "USD", "asset_type": "credit_alphanum4", "asset_issuer": "GCXKG6RN4ONIEPCMNFB732A436Z5PNDSRLGWK7GBLCMQLIFO4S7EYWVU"}');
INSERT INTO history_effects VALUES (2, 17179877377, 1, 2, '{"amount": "100.0000000", "asset_code": "USD", "asset_type": "credit_alphanum4", "asset_issuer": "GCXKG6RN4ONIEPCMNFB732A436Z5PNDSRLGWK7GBLCMQLIFO4S7EYWVU"}');
INSERT INTO history_effects VALUES (3, 17179877377, 2, 3, '{"amount": "100.0000000", "asset_code": "USD", "asset_type": "credit_alphanum4", "asset_issuer": "GCXKG6RN4ONIEPCMNFB732A436Z5PNDSRLGWK7GBLCMQLIFO4S7EYWVU"}');
INSERT INTO history_effects VALUES (2, 12884905985, 1, 20, '{"limit": "922337203685.4775807", "asset_code": "USD", "asset_type": "credit_alphanum4", "asset_issuer": "GCXKG6RN4ONIEPCMNFB732A436Z5PNDSRLGWK7GBLCMQLIFO4S7EYWVU"}');
INSERT INTO history_effects VALUES (1, 12884910081, 1, 20, '{"limit": "922337203685.4775807", "asset_code": "USD", "asset_type": "credit_alphanum4", "asset_issuer": "GCXKG6RN4ONIEPCMNFB732A436Z5PNDSRLGWK7GBLCMQLIFO4S7EYWVU"}');
INSERT INTO history_effects VALUES (3, 8589938689, 1, 0, '{"starting_balance": "1000.0000000"}');
INSERT INTO history_effects VALUES (4, 8589938689, 2, 3, '{"amount": "1000.0000000", "asset_type": "native"}');
INSERT INTO history_effects VALUES (3, 8589938689, 3, 10, '{"weight": 1, "public_key": "GCXKG6RN4ONIEPCMNFB732A436Z5PNDSRLGWK7GBLCMQLIFO4S7EYWVU"}');
INSERT INTO history_effects VALUES (1, 8589942785, 1, 0, '{"starting_balance": "1000.0000000"}');
INSERT INTO history_effects VALUES (4, 8589942785, 2, 3, '{"amount": "1000.0000000", "asset_type": "native"}');
INSERT INTO history_effects VALUES (1, 8589942785, 3, 10, '{"weight": 1, "public_key": "GBXGQJWVLWOYHFLVTKWV5FGHA3LNYY2JQKM7OAJAUEQFU6LPCSEFVXON"}');
INSERT INTO history_effects VALUES (2, 8589946881, 1, 0, '{"starting_balance": "1000.0000000"}');
INSERT INTO history_effects VALUES (4, 8589946881, 2, 3, '{"amount": "1000.0000000", "asset_type": "native"}');
INSERT INTO history_effects VALUES (2, 8589946881, 3, 10, '{"weight": 1, "public_key": "GA5WBPYA5Y4WAEHXWR2UKO2UO4BUGHUQ74EUPKON2QHV4WRHOIRNKKH2"}');


--
-- Data for Name: history_ledgers; Type: TABLE DATA; Schema: public; Owner: -
--

INSERT INTO history_ledgers VALUES (5, '66c8b3359da7efdd61f5f2b37062916254c6418633cd212143740c7cd0be0855', 'bf1986c2bbfdb2c8674d34b9ee1307bff4c0c1abb052e9f7afa0d76cec32b5f8', 0, 0, '2019-06-03 16:34:39', '2019-06-03 16:34:39.513495', '2019-06-03 16:34:39.513495', 21474836480, 16, 1000000000000000000, 900, 100, 100000000, 1000000, 11, 'AAAAC78ZhsK7/bLIZ000ue4TB7/0wMGrsFLp96+g12zsMrX4qoxNrxj1nF8+UII6WNkDzljRRer3VuRkzSJZAQQ47TQAAAAAXPVMHwAAAAAAAAAAedLFm9CgXV79AuZN9agFNxrZDQgV3bflGAqP7+xIfZCTWyBpdSU4G8YptddHKwlvPsBcYWxdIkySJgjd5ywMFgAAAAUN4Lazp2QAAAAAAAAAAAOEAAAAAAAAAAAAAAABAAAAZAX14QAAD0JAAAAAAAAAAAAAAAAAAAAAAAAAAAAAAAAAAAAAAAAAAAAAAAAAAAAAAAAAAAAAAAAAAAAAAAAAAAAAAAAAAAAAAAAAAAAAAAAAAAAAAAAAAAAAAAAAAAAAAAAAAAAAAAAAAAAAAAAAAAAAAAAAAAAAAAAAAAAAAAAAAAAAAAAAAAAAAAAA', 0, 1, NULL);
INSERT INTO history_ledgers VALUES (4, 'bf1986c2bbfdb2c8674d34b9ee1307bff4c0c1abb052e9f7afa0d76cec32b5f8', 'a2492d997ac133f9013efc258fb5bc53bef098bf998dc58cb50fc6f88b7fa800', 3, 3, '2019-06-03 16:34:38', '2019-06-03 16:34:39.530635', '2019-06-03 16:34:39.530635', 17179869184, 16, 1000000000000000000, 800, 100, 100000000, 1000000, 11, 'AAAAC6JJLZl6wTP5AT78JY+1vFO+8Ji/mY3FjLUPxviLf6gAUlLur1iXGHmYU5SmRHdfFQ9yODq9lFMyFq406Jsb7XwAAAAAXPVMHgAAAAAAAAAA/rqTjILWTvdE+20btzdaa93EPtUkF4WSO8KIRAy9IIC8J22Vsa39uStt34D9QoMjT5/4gUbFat/IlWaNgdl5HQAAAAQN4Lazp2QAAAAAAAAAAAMgAAAAAAAAAAAAAAABAAAAZAX14QAAD0JAAAAAAAAAAAAAAAAAAAAAAAAAAAAAAAAAAAAAAAAAAAAAAAAAAAAAAAAAAAAAAAAAAAAAAAAAAAAAAAAAAAAAAAAAAAAAAAAAAAAAAAAAAAAAAAAAAAAAAAAAAAAAAAAAAAAAAAAAAAAAAAAAAAAAAAAAAAAAAAAAAAAAAAAAAAAAAAAA', 3, 0, NULL);
INSERT INTO history_ledgers VALUES (3, 'a2492d997ac133f9013efc258fb5bc53bef098bf998dc58cb50fc6f88b7fa800', '75068cac2f1e6a0b2cafa2d5dbbccc5c196717f6fff8799cc3ab6a695b07b91a', 2, 2, '2019-06-03 16:34:37', '2019-06-03 16:34:39.542628', '2019-06-03 16:34:39.542629', 12884901888, 16, 1000000000000000000, 500, 100, 100000000, 1000000, 11, 'AAAAC3UGjKwvHmoLLK+i1du8zFwZZxf2//h5nMOramlbB7kabzv0QGPkGXSc2cgBCDpoiiEGR4f2mr0pB9Ga7Yg+XbIAAAAAXPVMHQAAAAAAAAAASRLUUHsB//zHsjHAo1ZAUBko8x4SRXNyaftZqVnF5MHjtZolJfxafOaw/T33UUwlzMdOOKXgeNDB1TeqED9oYQAAAAMN4Lazp2QAAAAAAAAAAAH0AAAAAAAAAAAAAAAAAAAAZAX14QAAD0JAAAAAAAAAAAAAAAAAAAAAAAAAAAAAAAAAAAAAAAAAAAAAAAAAAAAAAAAAAAAAAAAAAAAAAAAAAAAAAAAAAAAAAAAAAAAAAAAAAAAAAAAAAAAAAAAAAAAAAAAAAAAAAAAAAAAAAAAAAAAAAAAAAAAAAAAAAAAAAAAAAAAAAAAAAAAAAAAA', 2, 0, NULL);
INSERT INTO history_ledgers VALUES (2, '75068cac2f1e6a0b2cafa2d5dbbccc5c196717f6fff8799cc3ab6a695b07b91a', '63d98f536ee68d1b27b5b89f23af5311b7569a24faf1403ad0b52b633b07be99', 3, 3, '2019-06-03 16:34:36', '2019-06-03 16:34:39.554749', '2019-06-03 16:34:39.55475', 8589934592, 16, 1000000000000000000, 300, 100, 100000000, 1000000, 11, 'AAAAC2PZj1Nu5o0bJ7W4nyOvUxG3Vpok+vFAOtC1K2M7B76Z/M5ISCqR3+pzFWKQOzEgiglt4JSAeD7YrosEaL/5ILEAAAAAXPVMHAAAAAIAAAAIAAAAAQAAAAsAAAAIAAAAAwAPQkAAAAAA0VQ8umpMO+RJ/CzI0VZJe+5ehw/k4T4dhwPQwwEV77mnZa6hVLLUBEHau/exJ6kNMIzzPVv1XO9ewpHxXVAFPgAAAAIN4Lazp2QAAAAAAAAAAAEsAAAAAAAAAAAAAAAAAAAAZAX14QAAD0JAAAAAAAAAAAAAAAAAAAAAAAAAAAAAAAAAAAAAAAAAAAAAAAAAAAAAAAAAAAAAAAAAAAAAAAAAAAAAAAAAAAAAAAAAAAAAAAAAAAAAAAAAAAAAAAAAAAAAAAAAAAAAAAAAAAAAAAAAAAAAAAAAAAAAAAAAAAAAAAAAAAAAAAAAAAAAAAAA', 3, 0, NULL);
INSERT INTO history_ledgers VALUES (1, '63d98f536ee68d1b27b5b89f23af5311b7569a24faf1403ad0b52b633b07be99', NULL, 0, 0, '1970-01-01 00:00:00', '2019-06-03 16:34:39.568757', '2019-06-03 16:34:39.568758', 4294967296, 16, 1000000000000000000, 0, 100, 100000000, 100, 0, 'AAAAAAAAAAAAAAAAAAAAAAAAAAAAAAAAAAAAAAAAAAAAAAAAAAAAAAAAAAAAAAAAAAAAAAAAAAAAAAAAAAAAAAAAAAAAAAAAAAAAAAAAAAAAAAAAAAAAAAAAAAAAAAAAAAAAAAAAAAAAAAAAAAAAAAAAAABXKi4y/ySKB7DnD9H20xjB+s0gtswIwz1XdSWYaBJaFgAAAAEN4Lazp2QAAAAAAAAAAAAAAAAAAAAAAAAAAAAAAAAAZAX14QAAAABkAAAAAAAAAAAAAAAAAAAAAAAAAAAAAAAAAAAAAAAAAAAAAAAAAAAAAAAAAAAAAAAAAAAAAAAAAAAAAAAAAAAAAAAAAAAAAAAAAAAAAAAAAAAAAAAAAAAAAAAAAAAAAAAAAAAAAAAAAAAAAAAAAAAAAAAAAAAAAAAAAAAAAAAAAAAAAAAA', 0, 0, NULL);


--
-- Data for Name: history_operation_participants; Type: TABLE DATA; Schema: public; Owner: -
--

INSERT INTO history_operation_participants VALUES (1, 21474840577, 1);
INSERT INTO history_operation_participants VALUES (2, 21474840577, 2);
INSERT INTO history_operation_participants VALUES (3, 17179873281, 3);
INSERT INTO history_operation_participants VALUES (4, 17179873281, 1);
INSERT INTO history_operation_participants VALUES (5, 17179877377, 3);
INSERT INTO history_operation_participants VALUES (6, 17179877377, 2);
INSERT INTO history_operation_participants VALUES (7, 17179881473, 3);
INSERT INTO history_operation_participants VALUES (8, 12884905985, 2);
INSERT INTO history_operation_participants VALUES (9, 12884910081, 1);
INSERT INTO history_operation_participants VALUES (10, 8589938689, 4);
INSERT INTO history_operation_participants VALUES (11, 8589938689, 3);
INSERT INTO history_operation_participants VALUES (12, 8589942785, 4);
INSERT INTO history_operation_participants VALUES (13, 8589942785, 1);
INSERT INTO history_operation_participants VALUES (14, 8589946881, 4);
INSERT INTO history_operation_participants VALUES (15, 8589946881, 2);


--
-- Name: history_operation_participants_id_seq; Type: SEQUENCE SET; Schema: public; Owner: -
--

SELECT pg_catalog.setval('history_operation_participants_id_seq', 15, true);


--
-- Data for Name: history_operations; Type: TABLE DATA; Schema: public; Owner: -
--

INSERT INTO history_operations VALUES (21474840577, 21474840576, 1, 1, '{"to": "GA5WBPYA5Y4WAEHXWR2UKO2UO4BUGHUQ74EUPKON2QHV4WRHOIRNKKH2", "from": "GBXGQJWVLWOYHFLVTKWV5FGHA3LNYY2JQKM7OAJAUEQFU6LPCSEFVXON", "amount": "200.0000000", "asset_code": "USD", "asset_type": "credit_alphanum4", "asset_issuer": "GCXKG6RN4ONIEPCMNFB732A436Z5PNDSRLGWK7GBLCMQLIFO4S7EYWVU"}', 'GBXGQJWVLWOYHFLVTKWV5FGHA3LNYY2JQKM7OAJAUEQFU6LPCSEFVXON');
INSERT INTO history_operations VALUES (17179873281, 17179873280, 1, 1, '{"to": "GBXGQJWVLWOYHFLVTKWV5FGHA3LNYY2JQKM7OAJAUEQFU6LPCSEFVXON", "from": "GCXKG6RN4ONIEPCMNFB732A436Z5PNDSRLGWK7GBLCMQLIFO4S7EYWVU", "amount": "100.0000000", "asset_code": "USD", "asset_type": "credit_alphanum4", "asset_issuer": "GCXKG6RN4ONIEPCMNFB732A436Z5PNDSRLGWK7GBLCMQLIFO4S7EYWVU"}', 'GCXKG6RN4ONIEPCMNFB732A436Z5PNDSRLGWK7GBLCMQLIFO4S7EYWVU');
INSERT INTO history_operations VALUES (17179877377, 17179877376, 1, 1, '{"to": "GA5WBPYA5Y4WAEHXWR2UKO2UO4BUGHUQ74EUPKON2QHV4WRHOIRNKKH2", "from": "GCXKG6RN4ONIEPCMNFB732A436Z5PNDSRLGWK7GBLCMQLIFO4S7EYWVU", "amount": "100.0000000", "asset_code": "USD", "asset_type": "credit_alphanum4", "asset_issuer": "GCXKG6RN4ONIEPCMNFB732A436Z5PNDSRLGWK7GBLCMQLIFO4S7EYWVU"}', 'GCXKG6RN4ONIEPCMNFB732A436Z5PNDSRLGWK7GBLCMQLIFO4S7EYWVU');
INSERT INTO history_operations VALUES (17179881473, 17179881472, 1, 3, '{"price": "0.5000000", "amount": "400.0000000", "price_r": {"d": 2, "n": 1}, "offer_id": 0, "buying_asset_code": "USD", "buying_asset_type": "credit_alphanum4", "selling_asset_type": "native", "buying_asset_issuer": "GCXKG6RN4ONIEPCMNFB732A436Z5PNDSRLGWK7GBLCMQLIFO4S7EYWVU"}', 'GCXKG6RN4ONIEPCMNFB732A436Z5PNDSRLGWK7GBLCMQLIFO4S7EYWVU');
INSERT INTO history_operations VALUES (12884905985, 12884905984, 1, 6, '{"limit": "922337203685.4775807", "trustee": "GCXKG6RN4ONIEPCMNFB732A436Z5PNDSRLGWK7GBLCMQLIFO4S7EYWVU", "trustor": "GA5WBPYA5Y4WAEHXWR2UKO2UO4BUGHUQ74EUPKON2QHV4WRHOIRNKKH2", "asset_code": "USD", "asset_type": "credit_alphanum4", "asset_issuer": "GCXKG6RN4ONIEPCMNFB732A436Z5PNDSRLGWK7GBLCMQLIFO4S7EYWVU"}', 'GA5WBPYA5Y4WAEHXWR2UKO2UO4BUGHUQ74EUPKON2QHV4WRHOIRNKKH2');
INSERT INTO history_operations VALUES (12884910081, 12884910080, 1, 6, '{"limit": "922337203685.4775807", "trustee": "GCXKG6RN4ONIEPCMNFB732A436Z5PNDSRLGWK7GBLCMQLIFO4S7EYWVU", "trustor": "GBXGQJWVLWOYHFLVTKWV5FGHA3LNYY2JQKM7OAJAUEQFU6LPCSEFVXON", "asset_code": "USD", "asset_type": "credit_alphanum4", "asset_issuer": "GCXKG6RN4ONIEPCMNFB732A436Z5PNDSRLGWK7GBLCMQLIFO4S7EYWVU"}', 'GBXGQJWVLWOYHFLVTKWV5FGHA3LNYY2JQKM7OAJAUEQFU6LPCSEFVXON');
INSERT INTO history_operations VALUES (8589938689, 8589938688, 1, 0, '{"funder": "GBRPYHIL2CI3FNQ4BXLFMNDLFJUNPU2HY3ZMFSHONUCEOASW7QC7OX2H", "account": "GCXKG6RN4ONIEPCMNFB732A436Z5PNDSRLGWK7GBLCMQLIFO4S7EYWVU", "starting_balance": "1000.0000000"}', 'GBRPYHIL2CI3FNQ4BXLFMNDLFJUNPU2HY3ZMFSHONUCEOASW7QC7OX2H');
INSERT INTO history_operations VALUES (8589942785, 8589942784, 1, 0, '{"funder": "GBRPYHIL2CI3FNQ4BXLFMNDLFJUNPU2HY3ZMFSHONUCEOASW7QC7OX2H", "account": "GBXGQJWVLWOYHFLVTKWV5FGHA3LNYY2JQKM7OAJAUEQFU6LPCSEFVXON", "starting_balance": "1000.0000000"}', 'GBRPYHIL2CI3FNQ4BXLFMNDLFJUNPU2HY3ZMFSHONUCEOASW7QC7OX2H');
INSERT INTO history_operations VALUES (8589946881, 8589946880, 1, 0, '{"funder": "GBRPYHIL2CI3FNQ4BXLFMNDLFJUNPU2HY3ZMFSHONUCEOASW7QC7OX2H", "account": "GA5WBPYA5Y4WAEHXWR2UKO2UO4BUGHUQ74EUPKON2QHV4WRHOIRNKKH2", "starting_balance": "1000.0000000"}', 'GBRPYHIL2CI3FNQ4BXLFMNDLFJUNPU2HY3ZMFSHONUCEOASW7QC7OX2H');


--
-- Data for Name: history_trades; Type: TABLE DATA; Schema: public; Owner: -
--



--
-- Data for Name: history_transaction_participants; Type: TABLE DATA; Schema: public; Owner: -
--

INSERT INTO history_transaction_participants VALUES (1, 21474840576, 1);
INSERT INTO history_transaction_participants VALUES (2, 21474840576, 2);
INSERT INTO history_transaction_participants VALUES (3, 17179873280, 3);
INSERT INTO history_transaction_participants VALUES (4, 17179873280, 1);
INSERT INTO history_transaction_participants VALUES (5, 17179877376, 3);
INSERT INTO history_transaction_participants VALUES (6, 17179877376, 2);
INSERT INTO history_transaction_participants VALUES (7, 17179881472, 3);
INSERT INTO history_transaction_participants VALUES (8, 12884905984, 2);
INSERT INTO history_transaction_participants VALUES (9, 12884910080, 1);
INSERT INTO history_transaction_participants VALUES (10, 8589938688, 4);
INSERT INTO history_transaction_participants VALUES (11, 8589938688, 3);
INSERT INTO history_transaction_participants VALUES (12, 8589942784, 4);
INSERT INTO history_transaction_participants VALUES (13, 8589942784, 1);
INSERT INTO history_transaction_participants VALUES (14, 8589946880, 4);
INSERT INTO history_transaction_participants VALUES (15, 8589946880, 2);


--
-- Name: history_transaction_participants_id_seq; Type: SEQUENCE SET; Schema: public; Owner: -
--

SELECT pg_catalog.setval('history_transaction_participants_id_seq', 15, true);


--
-- Data for Name: history_transactions; Type: TABLE DATA; Schema: public; Owner: -
--

INSERT INTO history_transactions VALUES ('aa168f12124b7c196c0adaee7c73a64d37f99428cacb59a91ff389626845e7cf', 5, 1, 'GBXGQJWVLWOYHFLVTKWV5FGHA3LNYY2JQKM7OAJAUEQFU6LPCSEFVXON', 8589934594, 100, 1, '2019-06-03 16:34:39.51363', '2019-06-03 16:34:39.51363', 21474840576, 'AAAAAG5oJtVdnYOVdZqtXpTHBtbcY0mCmfcBIKEgWnlvFIhaAAAAZAAAAAIAAAACAAAAAAAAAAAAAAABAAAAAAAAAAEAAAAAO2C/AO45YBD3tHVFO1R3A0MekP8JR6nN1A9eWidyItUAAAABVVNEAAAAAACuo3ot45qCPExpQ/3oHN+z17Ryis1lfMFYmQWgruS+TAAAAAB3NZQAAAAAAAAAAAFvFIhaAAAAQKcGS9OsVnVHCVIH04C9ZKzzKYBRdCmy+Jwmzld7QcALOxZUcAgkuGfoSdvXpH38mNvrqQiaMsSNmTJWYRzHvgo=', 'AAAAAAAAAGT/////AAAAAQAAAAAAAAAB/////gAAAAA=', 'AAAAAQAAAAIAAAADAAAABQAAAAAAAAAAbmgm1V2dg5V1mq1elMcG1txjSYKZ9wEgoSBaeW8UiFoAAAACVAvjOAAAAAIAAAABAAAAAQAAAAAAAAAAAAAAAAEAAAAAAAAAAAAAAAAAAAAAAAABAAAABQAAAAAAAAAAbmgm1V2dg5V1mq1elMcG1txjSYKZ9wEgoSBaeW8UiFoAAAACVAvjOAAAAAIAAAACAAAAAQAAAAAAAAAAAAAAAAEAAAAAAAAAAAAAAAAAAAAAAAAA', 'AAAAAgAAAAMAAAADAAAAAAAAAABuaCbVXZ2DlXWarV6UxwbW3GNJgpn3ASChIFp5bxSIWgAAAAJUC+OcAAAAAgAAAAEAAAABAAAAAAAAAAAAAAAAAQAAAAAAAAAAAAAAAAAAAAAAAAEAAAAFAAAAAAAAAABuaCbVXZ2DlXWarV6UxwbW3GNJgpn3ASChIFp5bxSIWgAAAAJUC+M4AAAAAgAAAAEAAAABAAAAAAAAAAAAAAAAAQAAAAAAAAAAAAAAAAAAAA==', '{pwZL06xWdUcJUgfTgL1krPMpgFF0KbL4nCbOV3tBwAs7FlRwCCS4Z+hJ29ekffyY2+upCJoyxI2ZMlZhHMe+Cg==}', 'none', NULL, NULL, NULL, NULL, NULL, NULL, NULL, false, 100);
INSERT INTO history_transactions VALUES ('56e3216045d579bea40f2d35a09406de3a894ecb5be70dbda5ec9c0427a0d5a1', 4, 1, 'GCXKG6RN4ONIEPCMNFB732A436Z5PNDSRLGWK7GBLCMQLIFO4S7EYWVU', 8589934593, 100, 1, '2019-06-03 16:34:39.530791', '2019-06-03 16:34:39.530791', 17179873280, 'AAAAAK6jei3jmoI8TGlD/egc37PXtHKKzWV8wViZBaCu5L5MAAAAZAAAAAIAAAABAAAAAAAAAAAAAAABAAAAAAAAAAEAAAAAbmgm1V2dg5V1mq1elMcG1txjSYKZ9wEgoSBaeW8UiFoAAAABVVNEAAAAAACuo3ot45qCPExpQ/3oHN+z17Ryis1lfMFYmQWgruS+TAAAAAA7msoAAAAAAAAAAAGu5L5MAAAAQEnKDbDYvKkJjYK0arvhFln+GK0+7Ay6g0a+1hjRRelEAe4wmjeqNcRg2m4Cn7t4AjJzAsDQI0iXahGboJPINAw=', 'AAAAAAAAAGQAAAAAAAAAAQAAAAAAAAABAAAAAAAAAAA=', 'AAAAAQAAAAIAAAADAAAABAAAAAAAAAAArqN6LeOagjxMaUP96Bzfs9e0corNZXzBWJkFoK7kvkwAAAACVAvi1AAAAAIAAAAAAAAAAAAAAAAAAAAAAAAAAAEAAAAAAAAAAAAAAAAAAAAAAAABAAAABAAAAAAAAAAArqN6LeOagjxMaUP96Bzfs9e0corNZXzBWJkFoK7kvkwAAAACVAvi1AAAAAIAAAABAAAAAAAAAAAAAAAAAAAAAAEAAAAAAAAAAAAAAAAAAAAAAAABAAAAAgAAAAMAAAADAAAAAQAAAABuaCbVXZ2DlXWarV6UxwbW3GNJgpn3ASChIFp5bxSIWgAAAAFVU0QAAAAAAK6jei3jmoI8TGlD/egc37PXtHKKzWV8wViZBaCu5L5MAAAAAAAAAAB//////////wAAAAEAAAAAAAAAAAAAAAEAAAAEAAAAAQAAAABuaCbVXZ2DlXWarV6UxwbW3GNJgpn3ASChIFp5bxSIWgAAAAFVU0QAAAAAAK6jei3jmoI8TGlD/egc37PXtHKKzWV8wViZBaCu5L5MAAAAADuaygB//////////wAAAAEAAAAAAAAAAA==', 'AAAAAgAAAAMAAAACAAAAAAAAAACuo3ot45qCPExpQ/3oHN+z17Ryis1lfMFYmQWgruS+TAAAAAJUC+QAAAAAAgAAAAAAAAAAAAAAAAAAAAAAAAAAAQAAAAAAAAAAAAAAAAAAAAAAAAEAAAAEAAAAAAAAAACuo3ot45qCPExpQ/3oHN+z17Ryis1lfMFYmQWgruS+TAAAAAJUC+OcAAAAAgAAAAAAAAAAAAAAAAAAAAAAAAAAAQAAAAAAAAAAAAAAAAAAAA==', '{ScoNsNi8qQmNgrRqu+EWWf4YrT7sDLqDRr7WGNFF6UQB7jCaN6o1xGDabgKfu3gCMnMCwNAjSJdqEZugk8g0DA==}', 'none', NULL, NULL, NULL, NULL, NULL, NULL, NULL, true, 100);
INSERT INTO history_transactions VALUES ('1c454630267aa8767ec8c8e30450cea6ba660145e9c924abb75d7a6669b6c28a', 4, 2, 'GCXKG6RN4ONIEPCMNFB732A436Z5PNDSRLGWK7GBLCMQLIFO4S7EYWVU', 8589934594, 100, 1, '2019-06-03 16:34:39.53099', '2019-06-03 16:34:39.53099', 17179877376, 'AAAAAK6jei3jmoI8TGlD/egc37PXtHKKzWV8wViZBaCu5L5MAAAAZAAAAAIAAAACAAAAAAAAAAAAAAABAAAAAAAAAAEAAAAAO2C/AO45YBD3tHVFO1R3A0MekP8JR6nN1A9eWidyItUAAAABVVNEAAAAAACuo3ot45qCPExpQ/3oHN+z17Ryis1lfMFYmQWgruS+TAAAAAA7msoAAAAAAAAAAAGu5L5MAAAAQDpIk9q30tzfQkpQuCwF7iaP3bN6DRCk+wU3V867tqkLQV3Id452WsKUYpPQrN8ej6fk0uxeemBNsz1N5VMs9gY=', 'AAAAAAAAAGQAAAAAAAAAAQAAAAAAAAABAAAAAAAAAAA=', 'AAAAAQAAAAIAAAADAAAABAAAAAAAAAAArqN6LeOagjxMaUP96Bzfs9e0corNZXzBWJkFoK7kvkwAAAACVAvi1AAAAAIAAAABAAAAAAAAAAAAAAAAAAAAAAEAAAAAAAAAAAAAAAAAAAAAAAABAAAABAAAAAAAAAAArqN6LeOagjxMaUP96Bzfs9e0corNZXzBWJkFoK7kvkwAAAACVAvi1AAAAAIAAAACAAAAAAAAAAAAAAAAAAAAAAEAAAAAAAAAAAAAAAAAAAAAAAABAAAAAgAAAAMAAAADAAAAAQAAAAA7YL8A7jlgEPe0dUU7VHcDQx6Q/wlHqc3UD15aJ3Ii1QAAAAFVU0QAAAAAAK6jei3jmoI8TGlD/egc37PXtHKKzWV8wViZBaCu5L5MAAAAAAAAAAB//////////wAAAAEAAAAAAAAAAAAAAAEAAAAEAAAAAQAAAAA7YL8A7jlgEPe0dUU7VHcDQx6Q/wlHqc3UD15aJ3Ii1QAAAAFVU0QAAAAAAK6jei3jmoI8TGlD/egc37PXtHKKzWV8wViZBaCu5L5MAAAAADuaygB//////////wAAAAEAAAAAAAAAAA==', 'AAAAAgAAAAMAAAAEAAAAAAAAAACuo3ot45qCPExpQ/3oHN+z17Ryis1lfMFYmQWgruS+TAAAAAJUC+OcAAAAAgAAAAAAAAAAAAAAAAAAAAAAAAAAAQAAAAAAAAAAAAAAAAAAAAAAAAEAAAAEAAAAAAAAAACuo3ot45qCPExpQ/3oHN+z17Ryis1lfMFYmQWgruS+TAAAAAJUC+M4AAAAAgAAAAAAAAAAAAAAAAAAAAAAAAAAAQAAAAAAAAAAAAAAAAAAAA==', '{OkiT2rfS3N9CSlC4LAXuJo/ds3oNEKT7BTdXzru2qQtBXch3jnZawpRik9Cs3x6Pp+TS7F56YE2zPU3lUyz2Bg==}', 'none', NULL, NULL, NULL, NULL, NULL, NULL, NULL, true, 100);
INSERT INTO history_transactions VALUES ('9ebeedebc52da318d6bd354644393970dd7506bb8bfa86f63c89c5678c07c549', 4, 3, 'GCXKG6RN4ONIEPCMNFB732A436Z5PNDSRLGWK7GBLCMQLIFO4S7EYWVU', 8589934595, 100, 1, '2019-06-03 16:34:39.531178', '2019-06-03 16:34:39.531178', 17179881472, 'AAAAAK6jei3jmoI8TGlD/egc37PXtHKKzWV8wViZBaCu5L5MAAAAZAAAAAIAAAADAAAAAAAAAAAAAAABAAAAAAAAAAMAAAAAAAAAAVVTRAAAAAAArqN6LeOagjxMaUP96Bzfs9e0corNZXzBWJkFoK7kvkwAAAAA7msoAAAAAAEAAAACAAAAAAAAAAAAAAAAAAAAAa7kvkwAAABAvsu5f+v7VrJDHKu28WwE2zwDQ5lMWnC7FogSlT/NjxgHxD7kkZHMW2lkjYx/9S45sIJGCO4vj6+gIvxHrw6lBA==', 'AAAAAAAAAGQAAAAAAAAAAQAAAAAAAAADAAAAAAAAAAAAAAAAAAAAAK6jei3jmoI8TGlD/egc37PXtHKKzWV8wViZBaCu5L5MAAAAAAAAAAEAAAAAAAAAAVVTRAAAAAAArqN6LeOagjxMaUP96Bzfs9e0corNZXzBWJkFoK7kvkwAAAAA7msoAAAAAAEAAAACAAAAAAAAAAAAAAAA', 'AAAAAQAAAAIAAAADAAAABAAAAAAAAAAArqN6LeOagjxMaUP96Bzfs9e0corNZXzBWJkFoK7kvkwAAAACVAvi1AAAAAIAAAACAAAAAAAAAAAAAAAAAAAAAAEAAAAAAAAAAAAAAAAAAAAAAAABAAAABAAAAAAAAAAArqN6LeOagjxMaUP96Bzfs9e0corNZXzBWJkFoK7kvkwAAAACVAvi1AAAAAIAAAADAAAAAAAAAAAAAAAAAAAAAAEAAAAAAAAAAAAAAAAAAAAAAAABAAAAAwAAAAMAAAAEAAAAAAAAAACuo3ot45qCPExpQ/3oHN+z17Ryis1lfMFYmQWgruS+TAAAAAJUC+LUAAAAAgAAAAMAAAAAAAAAAAAAAAAAAAAAAQAAAAAAAAAAAAAAAAAAAAAAAAEAAAAEAAAAAAAAAACuo3ot45qCPExpQ/3oHN+z17Ryis1lfMFYmQWgruS+TAAAAAJUC+LUAAAAAgAAAAMAAAABAAAAAAAAAAAAAAAAAQAAAAAAAAAAAAABAAAAAAAAAAAAAAAA7msoAAAAAAAAAAAAAAAAAAAAAAQAAAACAAAAAK6jei3jmoI8TGlD/egc37PXtHKKzWV8wViZBaCu5L5MAAAAAAAAAAEAAAAAAAAAAVVTRAAAAAAArqN6LeOagjxMaUP96Bzfs9e0corNZXzBWJkFoK7kvkwAAAAA7msoAAAAAAEAAAACAAAAAAAAAAAAAAAA', 'AAAAAgAAAAMAAAAEAAAAAAAAAACuo3ot45qCPExpQ/3oHN+z17Ryis1lfMFYmQWgruS+TAAAAAJUC+M4AAAAAgAAAAAAAAAAAAAAAAAAAAAAAAAAAQAAAAAAAAAAAAAAAAAAAAAAAAEAAAAEAAAAAAAAAACuo3ot45qCPExpQ/3oHN+z17Ryis1lfMFYmQWgruS+TAAAAAJUC+LUAAAAAgAAAAAAAAAAAAAAAAAAAAAAAAAAAQAAAAAAAAAAAAAAAAAAAA==', '{vsu5f+v7VrJDHKu28WwE2zwDQ5lMWnC7FogSlT/NjxgHxD7kkZHMW2lkjYx/9S45sIJGCO4vj6+gIvxHrw6lBA==}', 'none', NULL, NULL, NULL, NULL, NULL, NULL, NULL, true, 100);
INSERT INTO history_transactions VALUES ('511a1f25e1f5ea2dc0b019231fe79273fcc27472c236c5980fc9dcdd6d915e20', 3, 1, 'GA5WBPYA5Y4WAEHXWR2UKO2UO4BUGHUQ74EUPKON2QHV4WRHOIRNKKH2', 8589934593, 100, 1, '2019-06-03 16:34:39.542842', '2019-06-03 16:34:39.542842', 12884905984, 'AAAAADtgvwDuOWAQ97R1RTtUdwNDHpD/CUepzdQPXlonciLVAAAAZAAAAAIAAAABAAAAAAAAAAAAAAABAAAAAAAAAAYAAAABVVNEAAAAAACuo3ot45qCPExpQ/3oHN+z17Ryis1lfMFYmQWgruS+TH//////////AAAAAAAAAAEnciLVAAAAQHE1p+5tBPq8pUoGAXqO9S7aw5O9bn87RyPw0X1dK0d7hSR67uG/khAyC3o9TrPT6z9dZkhmX/NAk8nxm9hlYQE=', 'AAAAAAAAAGQAAAAAAAAAAQAAAAAAAAAGAAAAAAAAAAA=', 'AAAAAQAAAAIAAAADAAAAAwAAAAAAAAAAO2C/AO45YBD3tHVFO1R3A0MekP8JR6nN1A9eWidyItUAAAACVAvjnAAAAAIAAAAAAAAAAAAAAAAAAAAAAAAAAAEAAAAAAAAAAAAAAAAAAAAAAAABAAAAAwAAAAAAAAAAO2C/AO45YBD3tHVFO1R3A0MekP8JR6nN1A9eWidyItUAAAACVAvjnAAAAAIAAAABAAAAAAAAAAAAAAAAAAAAAAEAAAAAAAAAAAAAAAAAAAAAAAABAAAAAwAAAAMAAAADAAAAAAAAAAA7YL8A7jlgEPe0dUU7VHcDQx6Q/wlHqc3UD15aJ3Ii1QAAAAJUC+OcAAAAAgAAAAEAAAAAAAAAAAAAAAAAAAAAAQAAAAAAAAAAAAAAAAAAAAAAAAEAAAADAAAAAAAAAAA7YL8A7jlgEPe0dUU7VHcDQx6Q/wlHqc3UD15aJ3Ii1QAAAAJUC+OcAAAAAgAAAAEAAAABAAAAAAAAAAAAAAAAAQAAAAAAAAAAAAAAAAAAAAAAAAAAAAADAAAAAQAAAAA7YL8A7jlgEPe0dUU7VHcDQx6Q/wlHqc3UD15aJ3Ii1QAAAAFVU0QAAAAAAK6jei3jmoI8TGlD/egc37PXtHKKzWV8wViZBaCu5L5MAAAAAAAAAAB//////////wAAAAEAAAAAAAAAAA==', 'AAAAAgAAAAMAAAACAAAAAAAAAAA7YL8A7jlgEPe0dUU7VHcDQx6Q/wlHqc3UD15aJ3Ii1QAAAAJUC+QAAAAAAgAAAAAAAAAAAAAAAAAAAAAAAAAAAQAAAAAAAAAAAAAAAAAAAAAAAAEAAAADAAAAAAAAAAA7YL8A7jlgEPe0dUU7VHcDQx6Q/wlHqc3UD15aJ3Ii1QAAAAJUC+OcAAAAAgAAAAAAAAAAAAAAAAAAAAAAAAAAAQAAAAAAAAAAAAAAAAAAAA==', '{cTWn7m0E+rylSgYBeo71LtrDk71ufztHI/DRfV0rR3uFJHru4b+SEDILej1Os9PrP11mSGZf80CTyfGb2GVhAQ==}', 'none', NULL, NULL, NULL, NULL, NULL, NULL, NULL, true, 100);
INSERT INTO history_transactions VALUES ('a2dabf4e9d1642722602272e178a37c973c9177b957da86192a99b3e9f3a9aa4', 3, 2, 'GBXGQJWVLWOYHFLVTKWV5FGHA3LNYY2JQKM7OAJAUEQFU6LPCSEFVXON', 8589934593, 100, 1, '2019-06-03 16:34:39.543101', '2019-06-03 16:34:39.543101', 12884910080, 'AAAAAG5oJtVdnYOVdZqtXpTHBtbcY0mCmfcBIKEgWnlvFIhaAAAAZAAAAAIAAAABAAAAAAAAAAAAAAABAAAAAAAAAAYAAAABVVNEAAAAAACuo3ot45qCPExpQ/3oHN+z17Ryis1lfMFYmQWgruS+TH//////////AAAAAAAAAAFvFIhaAAAAQHiLpENW73jcT1Sdkf/eaxjSLGTQCgIne0t34aIeydhplVtW9xDQ6hAT38G9kirKKRIyoKukoUNNhAwdWy/PjQc=', 'AAAAAAAAAGQAAAAAAAAAAQAAAAAAAAAGAAAAAAAAAAA=', 'AAAAAQAAAAIAAAADAAAAAwAAAAAAAAAAbmgm1V2dg5V1mq1elMcG1txjSYKZ9wEgoSBaeW8UiFoAAAACVAvjnAAAAAIAAAAAAAAAAAAAAAAAAAAAAAAAAAEAAAAAAAAAAAAAAAAAAAAAAAABAAAAAwAAAAAAAAAAbmgm1V2dg5V1mq1elMcG1txjSYKZ9wEgoSBaeW8UiFoAAAACVAvjnAAAAAIAAAABAAAAAAAAAAAAAAAAAAAAAAEAAAAAAAAAAAAAAAAAAAAAAAABAAAAAwAAAAMAAAADAAAAAAAAAABuaCbVXZ2DlXWarV6UxwbW3GNJgpn3ASChIFp5bxSIWgAAAAJUC+OcAAAAAgAAAAEAAAAAAAAAAAAAAAAAAAAAAQAAAAAAAAAAAAAAAAAAAAAAAAEAAAADAAAAAAAAAABuaCbVXZ2DlXWarV6UxwbW3GNJgpn3ASChIFp5bxSIWgAAAAJUC+OcAAAAAgAAAAEAAAABAAAAAAAAAAAAAAAAAQAAAAAAAAAAAAAAAAAAAAAAAAAAAAADAAAAAQAAAABuaCbVXZ2DlXWarV6UxwbW3GNJgpn3ASChIFp5bxSIWgAAAAFVU0QAAAAAAK6jei3jmoI8TGlD/egc37PXtHKKzWV8wViZBaCu5L5MAAAAAAAAAAB//////////wAAAAEAAAAAAAAAAA==', 'AAAAAgAAAAMAAAACAAAAAAAAAABuaCbVXZ2DlXWarV6UxwbW3GNJgpn3ASChIFp5bxSIWgAAAAJUC+QAAAAAAgAAAAAAAAAAAAAAAAAAAAAAAAAAAQAAAAAAAAAAAAAAAAAAAAAAAAEAAAADAAAAAAAAAABuaCbVXZ2DlXWarV6UxwbW3GNJgpn3ASChIFp5bxSIWgAAAAJUC+OcAAAAAgAAAAAAAAAAAAAAAAAAAAAAAAAAAQAAAAAAAAAAAAAAAAAAAA==', '{eIukQ1bveNxPVJ2R/95rGNIsZNAKAid7S3fhoh7J2GmVW1b3ENDqEBPfwb2SKsopEjKgq6ShQ02EDB1bL8+NBw==}', 'none', NULL, NULL, NULL, NULL, NULL, NULL, NULL, true, 100);
INSERT INTO history_transactions VALUES ('b2a227c39c64a44fc7abd4c96819456f0399906d12c476d70b402bfdb296d6a3', 2, 1, 'GBRPYHIL2CI3FNQ4BXLFMNDLFJUNPU2HY3ZMFSHONUCEOASW7QC7OX2H', 1, 100, 1, '2019-06-03 16:34:39.554903', '2019-06-03 16:34:39.554903', 8589938688, 'AAAAAGL8HQvQkbK2HA3WVjRrKmjX00fG8sLI7m0ERwJW/AX3AAAAZAAAAAAAAAABAAAAAAAAAAAAAAABAAAAAAAAAAAAAAAArqN6LeOagjxMaUP96Bzfs9e0corNZXzBWJkFoK7kvkwAAAACVAvkAAAAAAAAAAABVvwF9wAAAEDt3KwmaPuPdFSUxdAFeb6OQetyQKIWazlbSMMhmHKNLD4sqhEqUZcQP0l+X/Op+osWmN6+FUYbsz75Q2jG4vMM', 'AAAAAAAAAGQAAAAAAAAAAQAAAAAAAAAAAAAAAAAAAAA=', 'AAAAAQAAAAAAAAABAAAAAwAAAAMAAAACAAAAAAAAAABi/B0L0JGythwN1lY0aypo19NHxvLCyO5tBEcCVvwF9w3gtrOnY/7UAAAAAAAAAAMAAAAAAAAAAAAAAAAAAAAAAQAAAAAAAAAAAAAAAAAAAAAAAAEAAAACAAAAAAAAAABi/B0L0JGythwN1lY0aypo19NHxvLCyO5tBEcCVvwF9w3gtrFTWBrUAAAAAAAAAAMAAAAAAAAAAAAAAAAAAAAAAQAAAAAAAAAAAAAAAAAAAAAAAAAAAAACAAAAAAAAAACuo3ot45qCPExpQ/3oHN+z17Ryis1lfMFYmQWgruS+TAAAAAJUC+QAAAAAAgAAAAAAAAAAAAAAAAAAAAAAAAAAAQAAAAAAAAAAAAAAAAAAAA==', 'AAAAAgAAAAMAAAABAAAAAAAAAABi/B0L0JGythwN1lY0aypo19NHxvLCyO5tBEcCVvwF9w3gtrOnZAAAAAAAAAAAAAAAAAAAAAAAAAAAAAAAAAAAAQAAAAAAAAAAAAAAAAAAAAAAAAEAAAACAAAAAAAAAABi/B0L0JGythwN1lY0aypo19NHxvLCyO5tBEcCVvwF9w3gtrOnY/+cAAAAAAAAAAEAAAAAAAAAAAAAAAAAAAAAAQAAAAAAAAAAAAAAAAAAAA==', '{7dysJmj7j3RUlMXQBXm+jkHrckCiFms5W0jDIZhyjSw+LKoRKlGXED9Jfl/zqfqLFpjevhVGG7M++UNoxuLzDA==}', 'none', NULL, NULL, NULL, NULL, NULL, NULL, NULL, true, 100);
INSERT INTO history_transactions VALUES ('4d34e4401553f64a69ca63824598f4d9f0a29b0fe3ce38c4e4d7040daff12fff', 2, 2, 'GBRPYHIL2CI3FNQ4BXLFMNDLFJUNPU2HY3ZMFSHONUCEOASW7QC7OX2H', 2, 100, 1, '2019-06-03 16:34:39.555138', '2019-06-03 16:34:39.555138', 8589942784, 'AAAAAGL8HQvQkbK2HA3WVjRrKmjX00fG8sLI7m0ERwJW/AX3AAAAZAAAAAAAAAACAAAAAAAAAAAAAAABAAAAAAAAAAAAAAAAbmgm1V2dg5V1mq1elMcG1txjSYKZ9wEgoSBaeW8UiFoAAAACVAvkAAAAAAAAAAABVvwF9wAAAECdDtG2xmgQ/MAtqqffgBM+UfZVHz9oDxtzFNd58k/m2blPGnIbbueamtpQvC94rRhaw/HsBEfaa9qjZw7YpVkG', 'AAAAAAAAAGQAAAAAAAAAAQAAAAAAAAAAAAAAAAAAAAA=', 'AAAAAQAAAAAAAAABAAAAAwAAAAMAAAACAAAAAAAAAABi/B0L0JGythwN1lY0aypo19NHxvLCyO5tBEcCVvwF9w3gtrFTWBrUAAAAAAAAAAMAAAAAAAAAAAAAAAAAAAAAAQAAAAAAAAAAAAAAAAAAAAAAAAEAAAACAAAAAAAAAABi/B0L0JGythwN1lY0aypo19NHxvLCyO5tBEcCVvwF9w3gtq7/TDbUAAAAAAAAAAMAAAAAAAAAAAAAAAAAAAAAAQAAAAAAAAAAAAAAAAAAAAAAAAAAAAACAAAAAAAAAABuaCbVXZ2DlXWarV6UxwbW3GNJgpn3ASChIFp5bxSIWgAAAAJUC+QAAAAAAgAAAAAAAAAAAAAAAAAAAAAAAAAAAQAAAAAAAAAAAAAAAAAAAA==', 'AAAAAgAAAAMAAAACAAAAAAAAAABi/B0L0JGythwN1lY0aypo19NHxvLCyO5tBEcCVvwF9w3gtrOnY/+cAAAAAAAAAAEAAAAAAAAAAAAAAAAAAAAAAQAAAAAAAAAAAAAAAAAAAAAAAAEAAAACAAAAAAAAAABi/B0L0JGythwN1lY0aypo19NHxvLCyO5tBEcCVvwF9w3gtrOnY/84AAAAAAAAAAIAAAAAAAAAAAAAAAAAAAAAAQAAAAAAAAAAAAAAAAAAAA==', '{nQ7RtsZoEPzALaqn34ATPlH2VR8/aA8bcxTXefJP5tm5TxpyG27nmpraULwveK0YWsPx7ARH2mvao2cO2KVZBg==}', 'none', NULL, NULL, NULL, NULL, NULL, NULL, NULL, true, 100);
INSERT INTO history_transactions VALUES ('725756b1fbdf83b08127f385efedf0909cc820b6cce71f1c0897d15427cb5add', 2, 3, 'GBRPYHIL2CI3FNQ4BXLFMNDLFJUNPU2HY3ZMFSHONUCEOASW7QC7OX2H', 3, 100, 1, '2019-06-03 16:34:39.55527', '2019-06-03 16:34:39.55527', 8589946880, 'AAAAAGL8HQvQkbK2HA3WVjRrKmjX00fG8sLI7m0ERwJW/AX3AAAAZAAAAAAAAAADAAAAAAAAAAAAAAABAAAAAAAAAAAAAAAAO2C/AO45YBD3tHVFO1R3A0MekP8JR6nN1A9eWidyItUAAAACVAvkAAAAAAAAAAABVvwF9wAAAEBj4gBQ/BAbgqf7qOotatgZUHjDlsOtDNdp7alZR5/Fk9fGj+lxEygAZWzY7/LY1Z3SF6c0qs172LhAkkvV8p0M', 'AAAAAAAAAGQAAAAAAAAAAQAAAAAAAAAAAAAAAAAAAAA=', 'AAAAAQAAAAAAAAABAAAAAwAAAAMAAAACAAAAAAAAAABi/B0L0JGythwN1lY0aypo19NHxvLCyO5tBEcCVvwF9w3gtq7/TDbUAAAAAAAAAAMAAAAAAAAAAAAAAAAAAAAAAQAAAAAAAAAAAAAAAAAAAAAAAAEAAAACAAAAAAAAAABi/B0L0JGythwN1lY0aypo19NHxvLCyO5tBEcCVvwF9w3gtqyrQFLUAAAAAAAAAAMAAAAAAAAAAAAAAAAAAAAAAQAAAAAAAAAAAAAAAAAAAAAAAAAAAAACAAAAAAAAAAA7YL8A7jlgEPe0dUU7VHcDQx6Q/wlHqc3UD15aJ3Ii1QAAAAJUC+QAAAAAAgAAAAAAAAAAAAAAAAAAAAAAAAAAAQAAAAAAAAAAAAAAAAAAAA==', 'AAAAAgAAAAMAAAACAAAAAAAAAABi/B0L0JGythwN1lY0aypo19NHxvLCyO5tBEcCVvwF9w3gtrOnY/84AAAAAAAAAAIAAAAAAAAAAAAAAAAAAAAAAQAAAAAAAAAAAAAAAAAAAAAAAAEAAAACAAAAAAAAAABi/B0L0JGythwN1lY0aypo19NHxvLCyO5tBEcCVvwF9w3gtrOnY/7UAAAAAAAAAAMAAAAAAAAAAAAAAAAAAAAAAQAAAAAAAAAAAAAAAAAAAA==', '{Y+IAUPwQG4Kn+6jqLWrYGVB4w5bDrQzXae2pWUefxZPXxo/pcRMoAGVs2O/y2NWd0henNKrNe9i4QJJL1fKdDA==}', 'none', NULL, NULL, NULL, NULL, NULL, NULL, NULL, true, 100);


--
-- Name: asset_stats asset_stats_pkey; Type: CONSTRAINT; Schema: public; Owner: -
--

ALTER TABLE ONLY asset_stats
    ADD CONSTRAINT asset_stats_pkey PRIMARY KEY (id);


--
-- Name: gorp_migrations gorp_migrations_pkey; Type: CONSTRAINT; Schema: public; Owner: -
--

ALTER TABLE ONLY gorp_migrations
    ADD CONSTRAINT gorp_migrations_pkey PRIMARY KEY (id);


--
-- Name: history_assets history_assets_asset_code_asset_type_asset_issuer_key; Type: CONSTRAINT; Schema: public; Owner: -
--

ALTER TABLE ONLY history_assets
    ADD CONSTRAINT history_assets_asset_code_asset_type_asset_issuer_key UNIQUE (asset_code, asset_type, asset_issuer);


--
-- Name: history_assets history_assets_pkey; Type: CONSTRAINT; Schema: public; Owner: -
--

ALTER TABLE ONLY history_assets
    ADD CONSTRAINT history_assets_pkey PRIMARY KEY (id);


--
-- Name: history_operation_participants history_operation_participants_pkey; Type: CONSTRAINT; Schema: public; Owner: -
--

ALTER TABLE ONLY history_operation_participants
    ADD CONSTRAINT history_operation_participants_pkey PRIMARY KEY (id);


--
-- Name: history_transaction_participants history_transaction_participants_pkey; Type: CONSTRAINT; Schema: public; Owner: -
--

ALTER TABLE ONLY history_transaction_participants
    ADD CONSTRAINT history_transaction_participants_pkey PRIMARY KEY (id);


--
-- Name: asset_by_code; Type: INDEX; Schema: public; Owner: -
--

CREATE INDEX asset_by_code ON history_assets USING btree (asset_code);


--
-- Name: asset_by_issuer; Type: INDEX; Schema: public; Owner: -
--

CREATE INDEX asset_by_issuer ON history_assets USING btree (asset_issuer);


--
-- Name: by_account; Type: INDEX; Schema: public; Owner: -
--

CREATE INDEX by_account ON history_transactions USING btree (account, account_sequence);


--
-- Name: by_fee_account; Type: INDEX; Schema: public; Owner: postgres
--

CREATE INDEX by_fee_account ON history_transactions USING btree (fee_account) WHERE fee_account IS NOT NULL;

--
-- Name: by_hash; Type: INDEX; Schema: public; Owner: postgres
--

CREATE INDEX by_hash ON history_transactions USING btree (transaction_hash);


--
-- Name: by_inner_hash; Type: INDEX; Schema: public; Owner: postgres
--

CREATE INDEX by_inner_hash ON history_transactions USING btree (inner_transaction_hash) WHERE inner_transaction_hash IS NOT NULL;

--
-- Name: by_ledger; Type: INDEX; Schema: public; Owner: -
--

CREATE INDEX by_ledger ON history_transactions USING btree (ledger_sequence, application_order);


--
-- Name: hist_e_by_order; Type: INDEX; Schema: public; Owner: -
--

CREATE UNIQUE INDEX hist_e_by_order ON history_effects USING btree (history_operation_id, "order");


--
-- Name: hist_e_id; Type: INDEX; Schema: public; Owner: -
--

CREATE UNIQUE INDEX hist_e_id ON history_effects USING btree (history_account_id, history_operation_id, "order");


--
-- Name: hist_op_p_id; Type: INDEX; Schema: public; Owner: -
--

CREATE UNIQUE INDEX hist_op_p_id ON history_operation_participants USING btree (history_account_id, history_operation_id);


--
-- Name: hist_tx_p_id; Type: INDEX; Schema: public; Owner: -
--

CREATE UNIQUE INDEX hist_tx_p_id ON history_transaction_participants USING btree (history_account_id, history_transaction_id);


--
-- Name: hop_by_hoid; Type: INDEX; Schema: public; Owner: -
--

CREATE INDEX hop_by_hoid ON history_operation_participants USING btree (history_operation_id);


--
-- Name: hs_ledger_by_id; Type: INDEX; Schema: public; Owner: -
--

CREATE UNIQUE INDEX hs_ledger_by_id ON history_ledgers USING btree (id);


--
-- Name: hs_transaction_by_id; Type: INDEX; Schema: public; Owner: -
--

CREATE UNIQUE INDEX hs_transaction_by_id ON history_transactions USING btree (id);


--
-- Name: htp_by_htid; Type: INDEX; Schema: public; Owner: -
--

CREATE INDEX htp_by_htid ON history_transaction_participants USING btree (history_transaction_id);


--
-- Name: htrd_by_base_account; Type: INDEX; Schema: public; Owner: -
--

CREATE INDEX htrd_by_base_account ON history_trades USING btree (base_account_id);


--
-- Name: htrd_by_base_offer; Type: INDEX; Schema: public; Owner: -
--

CREATE INDEX htrd_by_base_offer ON history_trades USING btree (base_offer_id);


--
-- Name: htrd_by_counter_account; Type: INDEX; Schema: public; Owner: -
--

CREATE INDEX htrd_by_counter_account ON history_trades USING btree (counter_account_id);


--
-- Name: htrd_by_counter_offer; Type: INDEX; Schema: public; Owner: -
--

CREATE INDEX htrd_by_counter_offer ON history_trades USING btree (counter_offer_id);


--
-- Name: htrd_by_offer; Type: INDEX; Schema: public; Owner: -
--

CREATE INDEX htrd_by_offer ON history_trades USING btree (offer_id);


--
-- Name: htrd_counter_lookup; Type: INDEX; Schema: public; Owner: -
--

CREATE INDEX htrd_counter_lookup ON history_trades USING btree (counter_asset_id);


--
-- Name: htrd_pair_time_lookup; Type: INDEX; Schema: public; Owner: -
--

CREATE INDEX htrd_pair_time_lookup ON history_trades USING btree (base_asset_id, counter_asset_id, ledger_closed_at);


--
-- Name: htrd_pid; Type: INDEX; Schema: public; Owner: -
--

CREATE UNIQUE INDEX htrd_pid ON history_trades USING btree (history_operation_id, "order");


--
-- Name: htrd_time_lookup; Type: INDEX; Schema: public; Owner: -
--

CREATE INDEX htrd_time_lookup ON history_trades USING btree (ledger_closed_at);


--
-- Name: index_history_accounts_on_address; Type: INDEX; Schema: public; Owner: -
--

CREATE UNIQUE INDEX index_history_accounts_on_address ON history_accounts USING btree (address);


--
-- Name: index_history_accounts_on_id; Type: INDEX; Schema: public; Owner: -
--

CREATE UNIQUE INDEX index_history_accounts_on_id ON history_accounts USING btree (id);


--
-- Name: index_history_effects_on_type; Type: INDEX; Schema: public; Owner: -
--

CREATE INDEX index_history_effects_on_type ON history_effects USING btree (type);


--
-- Name: index_history_ledgers_on_closed_at; Type: INDEX; Schema: public; Owner: -
--

CREATE INDEX index_history_ledgers_on_closed_at ON history_ledgers USING btree (closed_at);


--
-- Name: index_history_ledgers_on_id; Type: INDEX; Schema: public; Owner: -
--

CREATE UNIQUE INDEX index_history_ledgers_on_id ON history_ledgers USING btree (id);


--
-- Name: index_history_ledgers_on_importer_version; Type: INDEX; Schema: public; Owner: -
--

CREATE INDEX index_history_ledgers_on_importer_version ON history_ledgers USING btree (importer_version);


--
-- Name: index_history_ledgers_on_ledger_hash; Type: INDEX; Schema: public; Owner: -
--

CREATE UNIQUE INDEX index_history_ledgers_on_ledger_hash ON history_ledgers USING btree (ledger_hash);


--
-- Name: index_history_ledgers_on_previous_ledger_hash; Type: INDEX; Schema: public; Owner: -
--

CREATE UNIQUE INDEX index_history_ledgers_on_previous_ledger_hash ON history_ledgers USING btree (previous_ledger_hash);


--
-- Name: index_history_ledgers_on_sequence; Type: INDEX; Schema: public; Owner: -
--

CREATE UNIQUE INDEX index_history_ledgers_on_sequence ON history_ledgers USING btree (sequence);


--
-- Name: index_history_operations_on_id; Type: INDEX; Schema: public; Owner: -
--

CREATE UNIQUE INDEX index_history_operations_on_id ON history_operations USING btree (id);


--
-- Name: index_history_operations_on_transaction_id; Type: INDEX; Schema: public; Owner: -
--

CREATE INDEX index_history_operations_on_transaction_id ON history_operations USING btree (transaction_id);


--
-- Name: index_history_operations_on_type; Type: INDEX; Schema: public; Owner: -
--

CREATE INDEX index_history_operations_on_type ON history_operations USING btree (type);


--
-- Name: index_history_transactions_on_id; Type: INDEX; Schema: public; Owner: -
--

CREATE UNIQUE INDEX index_history_transactions_on_id ON history_transactions USING btree (id);


--
-- Name: trade_effects_by_order_book; Type: INDEX; Schema: public; Owner: -
--

CREATE INDEX trade_effects_by_order_book ON history_effects USING btree (((details ->> 'sold_asset_type'::text)), ((details ->> 'sold_asset_code'::text)), ((details ->> 'sold_asset_issuer'::text)), ((details ->> 'bought_asset_type'::text)), ((details ->> 'bought_asset_code'::text)), ((details ->> 'bought_asset_issuer'::text))) WHERE (type = 33);


--
-- Name: asset_stats asset_stats_id_fkey; Type: FK CONSTRAINT; Schema: public; Owner: -
--

ALTER TABLE ONLY asset_stats
    ADD CONSTRAINT asset_stats_id_fkey FOREIGN KEY (id) REFERENCES history_assets(id) ON UPDATE RESTRICT ON DELETE CASCADE;


--
-- Name: history_trades history_trades_base_account_id_fkey; Type: FK CONSTRAINT; Schema: public; Owner: -
--

ALTER TABLE ONLY history_trades
    ADD CONSTRAINT history_trades_base_account_id_fkey FOREIGN KEY (base_account_id) REFERENCES history_accounts(id);


--
-- Name: history_trades history_trades_base_asset_id_fkey; Type: FK CONSTRAINT; Schema: public; Owner: -
--

ALTER TABLE ONLY history_trades
    ADD CONSTRAINT history_trades_base_asset_id_fkey FOREIGN KEY (base_asset_id) REFERENCES history_assets(id);


--
-- Name: history_trades history_trades_counter_account_id_fkey; Type: FK CONSTRAINT; Schema: public; Owner: -
--

ALTER TABLE ONLY history_trades
    ADD CONSTRAINT history_trades_counter_account_id_fkey FOREIGN KEY (counter_account_id) REFERENCES history_accounts(id);


--
-- Name: history_trades history_trades_counter_asset_id_fkey; Type: FK CONSTRAINT; Schema: public; Owner: -
--

ALTER TABLE ONLY history_trades
    ADD CONSTRAINT history_trades_counter_asset_id_fkey FOREIGN KEY (counter_asset_id) REFERENCES history_assets(id);


-- added manually
ALTER TABLE IF EXISTS ONLY public.key_value_store DROP CONSTRAINT IF EXISTS key_value_store_pkey;
DROP TABLE IF EXISTS public.key_value_store;
CREATE TABLE key_value_store (
                                 key character varying(255) NOT NULL,
                                 value character varying(255) NOT NULL
);
INSERT INTO key_value_store VALUES ('exp_ingest_last_ledger', '0');
ALTER TABLE ONLY key_value_store
    ADD CONSTRAINT key_value_store_pkey PRIMARY KEY (key);

CREATE TABLE accounts_signers (
                                  account character varying(64),
                                  signer text,
                                  weight integer NOT NULL,
    -- we will query by signer so that is why signer is the first item in the composite key
                                  PRIMARY KEY (signer, account)
);
ALTER TABLE history_transactions ADD account_muxed varchar(69) NULL, ADD fee_account_muxed varchar(69) NULL;
ALTER TABLE history_operations ADD source_account_muxed varchar(69) NULL;
ALTER TABLE history_effects ADD address_muxed varchar(69) NULL;

-- migration 24


CREATE TABLE accounts (
                          account_id character varying(56) NOT NULL,
                          balance bigint NOT NULL,
                          buying_liabilities bigint NOT NULL,
                          selling_liabilities bigint NOT NULL,
                          sequence_number bigint NOT NULL,
                          num_subentries integer NOT NULL,
                          inflation_destination character varying(56) NOT NULL,
                          flags integer NOT NULL,
                          home_domain character varying(32) NOT NULL,
                          master_weight smallint NOT NULL,
                          threshold_low smallint NOT NULL,
                          threshold_medium smallint NOT NULL,
                          threshold_high smallint NOT NULL,
                          last_modified_ledger integer NOT NULL
);

CREATE TABLE accounts_data (
    -- ledger_key is a LedgerKey marshaled using MarshalBinary
    -- and base64-encoded used to boost perfomance of some queries.
                               ledger_key character varying(150) NOT NULL,
                               account_id character varying(56) NOT NULL,
                               name character varying(64) NOT NULL,
                               value character varying(90) NOT NULL, -- base64-encoded 64 bytes
                               last_modified_ledger INT NOT NULL,
                               PRIMARY KEY (ledger_key)
);

-- migration 38

-- migration 54

ALTER TABLE accounts ADD sequence_ledger integer;
ALTER TABLE accounts ADD sequence_time bigint;

-- CAP-40 signed payload strkeys can be 165 characters long, see
-- strkey/main.go:maxEncodedSize. But we'll use text here, so we don't need to
-- adjust it *ever again*.
ALTER TABLE accounts_signers
    ALTER COLUMN signer TYPE text;

-- migration 55
<<<<<<< HEAD
CREATE TABLE txsub_results (
                               transaction_hash       varchar(64) NOT NULL UNIQUE,
                               inner_transaction_hash varchar(64),
                               tx_result              text, -- serialized history.Transaction
                               submitted_at           timestamp NOT NULL DEFAULT NOW()
);
=======
>>>>>>> 9d5b5855

CREATE TABLE account_filter_rules (
                                      enabled bool NOT NULL default false,
                                      whitelist varchar[] NOT NULL,
                                      last_modified bigint NOT NULL
);

CREATE TABLE asset_filter_rules (
                                    enabled bool NOT NULL default false,
                                    whitelist varchar[] NOT NULL,
                                    last_modified bigint NOT NULL
);

<<<<<<< HEAD
=======
-- migration 57
CREATE TABLE history_transactions_filtered_tmp AS 
  select * FROM history_transactions
WHERE ledger_sequence IS NULL;

>>>>>>> 9d5b5855
-- insert the default disabled state for each supported filter implementation
INSERT INTO account_filter_rules VALUES (false, '{}', 0);
INSERT INTO asset_filter_rules VALUES (false, '{}', 0);

<<<<<<< HEAD
INSERT INTO txsub_results
VALUES (
    'aa168f12124b7c196c0adaee7c73a64d37f99428cacb59a91ff389626845e7cf',
    NULL,
    '{ "TxResult": "AAAAAAAAAGT/////AAAAAQAAAAAAAAAB/////gAAAAA=" }',
    '2019-06-03 18:28:47.032496+02');

INSERT INTO txsub_results
VALUES (
    '56e3216045d579bea40f2d35a09406de3a894ecb5be70dbda5ec9c0427a0d5a1',
    NULL,
    '{ "TxResult": "AAAAAAAAAGQAAAAAAAAAAQAAAAAAAAABAAAAAAAAAAA=" }',
    '2019-06-03 18:28:47.032496+02');
=======
INSERT INTO history_transactions_filtered_tmp VALUES ('aa168f12124b7c196c0adaee7c73a64d37f99428cacb59a91ff389626845e7cf', 5, 1, 'GBXGQJWVLWOYHFLVTKWV5FGHA3LNYY2JQKM7OAJAUEQFU6LPCSEFVXON', 8589934594, 100, 1, '2019-06-03 16:34:39.51363', '2019-06-03 16:34:39.51363', 21474840576, 'AAAAAG5oJtVdnYOVdZqtXpTHBtbcY0mCmfcBIKEgWnlvFIhaAAAAZAAAAAIAAAACAAAAAAAAAAAAAAABAAAAAAAAAAEAAAAAO2C/AO45YBD3tHVFO1R3A0MekP8JR6nN1A9eWidyItUAAAABVVNEAAAAAACuo3ot45qCPExpQ/3oHN+z17Ryis1lfMFYmQWgruS+TAAAAAB3NZQAAAAAAAAAAAFvFIhaAAAAQKcGS9OsVnVHCVIH04C9ZKzzKYBRdCmy+Jwmzld7QcALOxZUcAgkuGfoSdvXpH38mNvrqQiaMsSNmTJWYRzHvgo=', 'AAAAAAAAAGT/////AAAAAQAAAAAAAAAB/////gAAAAA=', 'AAAAAQAAAAIAAAADAAAABQAAAAAAAAAAbmgm1V2dg5V1mq1elMcG1txjSYKZ9wEgoSBaeW8UiFoAAAACVAvjOAAAAAIAAAABAAAAAQAAAAAAAAAAAAAAAAEAAAAAAAAAAAAAAAAAAAAAAAABAAAABQAAAAAAAAAAbmgm1V2dg5V1mq1elMcG1txjSYKZ9wEgoSBaeW8UiFoAAAACVAvjOAAAAAIAAAACAAAAAQAAAAAAAAAAAAAAAAEAAAAAAAAAAAAAAAAAAAAAAAAA', 'AAAAAgAAAAMAAAADAAAAAAAAAABuaCbVXZ2DlXWarV6UxwbW3GNJgpn3ASChIFp5bxSIWgAAAAJUC+OcAAAAAgAAAAEAAAABAAAAAAAAAAAAAAAAAQAAAAAAAAAAAAAAAAAAAAAAAAEAAAAFAAAAAAAAAABuaCbVXZ2DlXWarV6UxwbW3GNJgpn3ASChIFp5bxSIWgAAAAJUC+M4AAAAAgAAAAEAAAABAAAAAAAAAAAAAAAAAQAAAAAAAAAAAAAAAAAAAA==', '{pwZL06xWdUcJUgfTgL1krPMpgFF0KbL4nCbOV3tBwAs7FlRwCCS4Z+hJ29ekffyY2+upCJoyxI2ZMlZhHMe+Cg==}', 'none', NULL, NULL, NULL, NULL, NULL, NULL, NULL, false, 100);
INSERT INTO history_transactions_filtered_tmp VALUES ('56e3216045d579bea40f2d35a09406de3a894ecb5be70dbda5ec9c0427a0d5a1', 4, 1, 'GCXKG6RN4ONIEPCMNFB732A436Z5PNDSRLGWK7GBLCMQLIFO4S7EYWVU', 8589934593, 100, 1, '2019-06-03 16:34:39.530791', '2019-06-03 16:34:39.530791', 17179873280, 'AAAAAK6jei3jmoI8TGlD/egc37PXtHKKzWV8wViZBaCu5L5MAAAAZAAAAAIAAAABAAAAAAAAAAAAAAABAAAAAAAAAAEAAAAAbmgm1V2dg5V1mq1elMcG1txjSYKZ9wEgoSBaeW8UiFoAAAABVVNEAAAAAACuo3ot45qCPExpQ/3oHN+z17Ryis1lfMFYmQWgruS+TAAAAAA7msoAAAAAAAAAAAGu5L5MAAAAQEnKDbDYvKkJjYK0arvhFln+GK0+7Ay6g0a+1hjRRelEAe4wmjeqNcRg2m4Cn7t4AjJzAsDQI0iXahGboJPINAw=', 'AAAAAAAAAGQAAAAAAAAAAQAAAAAAAAABAAAAAAAAAAA=', 'AAAAAQAAAAIAAAADAAAABAAAAAAAAAAArqN6LeOagjxMaUP96Bzfs9e0corNZXzBWJkFoK7kvkwAAAACVAvi1AAAAAIAAAAAAAAAAAAAAAAAAAAAAAAAAAEAAAAAAAAAAAAAAAAAAAAAAAABAAAABAAAAAAAAAAArqN6LeOagjxMaUP96Bzfs9e0corNZXzBWJkFoK7kvkwAAAACVAvi1AAAAAIAAAABAAAAAAAAAAAAAAAAAAAAAAEAAAAAAAAAAAAAAAAAAAAAAAABAAAAAgAAAAMAAAADAAAAAQAAAABuaCbVXZ2DlXWarV6UxwbW3GNJgpn3ASChIFp5bxSIWgAAAAFVU0QAAAAAAK6jei3jmoI8TGlD/egc37PXtHKKzWV8wViZBaCu5L5MAAAAAAAAAAB//////////wAAAAEAAAAAAAAAAAAAAAEAAAAEAAAAAQAAAABuaCbVXZ2DlXWarV6UxwbW3GNJgpn3ASChIFp5bxSIWgAAAAFVU0QAAAAAAK6jei3jmoI8TGlD/egc37PXtHKKzWV8wViZBaCu5L5MAAAAADuaygB//////////wAAAAEAAAAAAAAAAA==', 'AAAAAgAAAAMAAAACAAAAAAAAAACuo3ot45qCPExpQ/3oHN+z17Ryis1lfMFYmQWgruS+TAAAAAJUC+QAAAAAAgAAAAAAAAAAAAAAAAAAAAAAAAAAAQAAAAAAAAAAAAAAAAAAAAAAAAEAAAAEAAAAAAAAAACuo3ot45qCPExpQ/3oHN+z17Ryis1lfMFYmQWgruS+TAAAAAJUC+OcAAAAAgAAAAAAAAAAAAAAAAAAAAAAAAAAAQAAAAAAAAAAAAAAAAAAAA==', '{ScoNsNi8qQmNgrRqu+EWWf4YrT7sDLqDRr7WGNFF6UQB7jCaN6o1xGDabgKfu3gCMnMCwNAjSJdqEZugk8g0DA==}', 'none', NULL, NULL, NULL, NULL, NULL, NULL, NULL, true, 100);
>>>>>>> 9d5b5855

--
-- PostgreSQL database dump complete
--
<|MERGE_RESOLUTION|>--- conflicted
+++ resolved
@@ -515,10 +515,7 @@
 INSERT INTO gorp_migrations VALUES ('53_add_trades_rounding_slippage.sql', '2019-10-31 14:19:49.123835+01');
 INSERT INTO gorp_migrations VALUES ('54_tx_preconditions_and_account_fields.sql', '2019-10-31 14:19:49.123835+01');
 INSERT INTO gorp_migrations VALUES ('55_filter_rules.sql', '2019-10-31 14:19:49.123835+01');
-<<<<<<< HEAD
-=======
 INSERT INTO gorp_migrations VALUES ('56_txsub_read_only.sql', '2022-01-02 01:33:33.47903+00');
->>>>>>> 9d5b5855
 
 --
 -- Data for Name: history_accounts; Type: TABLE DATA; Schema: public; Owner: -
@@ -1094,15 +1091,6 @@
     ALTER COLUMN signer TYPE text;
 
 -- migration 55
-<<<<<<< HEAD
-CREATE TABLE txsub_results (
-                               transaction_hash       varchar(64) NOT NULL UNIQUE,
-                               inner_transaction_hash varchar(64),
-                               tx_result              text, -- serialized history.Transaction
-                               submitted_at           timestamp NOT NULL DEFAULT NOW()
-);
-=======
->>>>>>> 9d5b5855
 
 CREATE TABLE account_filter_rules (
                                       enabled bool NOT NULL default false,
@@ -1116,36 +1104,17 @@
                                     last_modified bigint NOT NULL
 );
 
-<<<<<<< HEAD
-=======
 -- migration 57
 CREATE TABLE history_transactions_filtered_tmp AS 
   select * FROM history_transactions
 WHERE ledger_sequence IS NULL;
 
->>>>>>> 9d5b5855
 -- insert the default disabled state for each supported filter implementation
 INSERT INTO account_filter_rules VALUES (false, '{}', 0);
 INSERT INTO asset_filter_rules VALUES (false, '{}', 0);
 
-<<<<<<< HEAD
-INSERT INTO txsub_results
-VALUES (
-    'aa168f12124b7c196c0adaee7c73a64d37f99428cacb59a91ff389626845e7cf',
-    NULL,
-    '{ "TxResult": "AAAAAAAAAGT/////AAAAAQAAAAAAAAAB/////gAAAAA=" }',
-    '2019-06-03 18:28:47.032496+02');
-
-INSERT INTO txsub_results
-VALUES (
-    '56e3216045d579bea40f2d35a09406de3a894ecb5be70dbda5ec9c0427a0d5a1',
-    NULL,
-    '{ "TxResult": "AAAAAAAAAGQAAAAAAAAAAQAAAAAAAAABAAAAAAAAAAA=" }',
-    '2019-06-03 18:28:47.032496+02');
-=======
 INSERT INTO history_transactions_filtered_tmp VALUES ('aa168f12124b7c196c0adaee7c73a64d37f99428cacb59a91ff389626845e7cf', 5, 1, 'GBXGQJWVLWOYHFLVTKWV5FGHA3LNYY2JQKM7OAJAUEQFU6LPCSEFVXON', 8589934594, 100, 1, '2019-06-03 16:34:39.51363', '2019-06-03 16:34:39.51363', 21474840576, 'AAAAAG5oJtVdnYOVdZqtXpTHBtbcY0mCmfcBIKEgWnlvFIhaAAAAZAAAAAIAAAACAAAAAAAAAAAAAAABAAAAAAAAAAEAAAAAO2C/AO45YBD3tHVFO1R3A0MekP8JR6nN1A9eWidyItUAAAABVVNEAAAAAACuo3ot45qCPExpQ/3oHN+z17Ryis1lfMFYmQWgruS+TAAAAAB3NZQAAAAAAAAAAAFvFIhaAAAAQKcGS9OsVnVHCVIH04C9ZKzzKYBRdCmy+Jwmzld7QcALOxZUcAgkuGfoSdvXpH38mNvrqQiaMsSNmTJWYRzHvgo=', 'AAAAAAAAAGT/////AAAAAQAAAAAAAAAB/////gAAAAA=', 'AAAAAQAAAAIAAAADAAAABQAAAAAAAAAAbmgm1V2dg5V1mq1elMcG1txjSYKZ9wEgoSBaeW8UiFoAAAACVAvjOAAAAAIAAAABAAAAAQAAAAAAAAAAAAAAAAEAAAAAAAAAAAAAAAAAAAAAAAABAAAABQAAAAAAAAAAbmgm1V2dg5V1mq1elMcG1txjSYKZ9wEgoSBaeW8UiFoAAAACVAvjOAAAAAIAAAACAAAAAQAAAAAAAAAAAAAAAAEAAAAAAAAAAAAAAAAAAAAAAAAA', 'AAAAAgAAAAMAAAADAAAAAAAAAABuaCbVXZ2DlXWarV6UxwbW3GNJgpn3ASChIFp5bxSIWgAAAAJUC+OcAAAAAgAAAAEAAAABAAAAAAAAAAAAAAAAAQAAAAAAAAAAAAAAAAAAAAAAAAEAAAAFAAAAAAAAAABuaCbVXZ2DlXWarV6UxwbW3GNJgpn3ASChIFp5bxSIWgAAAAJUC+M4AAAAAgAAAAEAAAABAAAAAAAAAAAAAAAAAQAAAAAAAAAAAAAAAAAAAA==', '{pwZL06xWdUcJUgfTgL1krPMpgFF0KbL4nCbOV3tBwAs7FlRwCCS4Z+hJ29ekffyY2+upCJoyxI2ZMlZhHMe+Cg==}', 'none', NULL, NULL, NULL, NULL, NULL, NULL, NULL, false, 100);
 INSERT INTO history_transactions_filtered_tmp VALUES ('56e3216045d579bea40f2d35a09406de3a894ecb5be70dbda5ec9c0427a0d5a1', 4, 1, 'GCXKG6RN4ONIEPCMNFB732A436Z5PNDSRLGWK7GBLCMQLIFO4S7EYWVU', 8589934593, 100, 1, '2019-06-03 16:34:39.530791', '2019-06-03 16:34:39.530791', 17179873280, 'AAAAAK6jei3jmoI8TGlD/egc37PXtHKKzWV8wViZBaCu5L5MAAAAZAAAAAIAAAABAAAAAAAAAAAAAAABAAAAAAAAAAEAAAAAbmgm1V2dg5V1mq1elMcG1txjSYKZ9wEgoSBaeW8UiFoAAAABVVNEAAAAAACuo3ot45qCPExpQ/3oHN+z17Ryis1lfMFYmQWgruS+TAAAAAA7msoAAAAAAAAAAAGu5L5MAAAAQEnKDbDYvKkJjYK0arvhFln+GK0+7Ay6g0a+1hjRRelEAe4wmjeqNcRg2m4Cn7t4AjJzAsDQI0iXahGboJPINAw=', 'AAAAAAAAAGQAAAAAAAAAAQAAAAAAAAABAAAAAAAAAAA=', 'AAAAAQAAAAIAAAADAAAABAAAAAAAAAAArqN6LeOagjxMaUP96Bzfs9e0corNZXzBWJkFoK7kvkwAAAACVAvi1AAAAAIAAAAAAAAAAAAAAAAAAAAAAAAAAAEAAAAAAAAAAAAAAAAAAAAAAAABAAAABAAAAAAAAAAArqN6LeOagjxMaUP96Bzfs9e0corNZXzBWJkFoK7kvkwAAAACVAvi1AAAAAIAAAABAAAAAAAAAAAAAAAAAAAAAAEAAAAAAAAAAAAAAAAAAAAAAAABAAAAAgAAAAMAAAADAAAAAQAAAABuaCbVXZ2DlXWarV6UxwbW3GNJgpn3ASChIFp5bxSIWgAAAAFVU0QAAAAAAK6jei3jmoI8TGlD/egc37PXtHKKzWV8wViZBaCu5L5MAAAAAAAAAAB//////////wAAAAEAAAAAAAAAAAAAAAEAAAAEAAAAAQAAAABuaCbVXZ2DlXWarV6UxwbW3GNJgpn3ASChIFp5bxSIWgAAAAFVU0QAAAAAAK6jei3jmoI8TGlD/egc37PXtHKKzWV8wViZBaCu5L5MAAAAADuaygB//////////wAAAAEAAAAAAAAAAA==', 'AAAAAgAAAAMAAAACAAAAAAAAAACuo3ot45qCPExpQ/3oHN+z17Ryis1lfMFYmQWgruS+TAAAAAJUC+QAAAAAAgAAAAAAAAAAAAAAAAAAAAAAAAAAAQAAAAAAAAAAAAAAAAAAAAAAAAEAAAAEAAAAAAAAAACuo3ot45qCPExpQ/3oHN+z17Ryis1lfMFYmQWgruS+TAAAAAJUC+OcAAAAAgAAAAAAAAAAAAAAAAAAAAAAAAAAAQAAAAAAAAAAAAAAAAAAAA==', '{ScoNsNi8qQmNgrRqu+EWWf4YrT7sDLqDRr7WGNFF6UQB7jCaN6o1xGDabgKfu3gCMnMCwNAjSJdqEZugk8g0DA==}', 'none', NULL, NULL, NULL, NULL, NULL, NULL, NULL, true, 100);
->>>>>>> 9d5b5855
 
 --
 -- PostgreSQL database dump complete
