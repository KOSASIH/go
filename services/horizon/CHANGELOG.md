--- conflicted
+++ resolved
@@ -6,7 +6,6 @@
 As this project is pre 1.0, breaking changes may happen for minor version
 bumps.  A breaking change will get clearly notified in this log.
 
-<<<<<<< HEAD
 ## v0.23.0
 
 * Add `Latest-Ledger` header with the sequence number of the last processed ledger by the experimental ingestion system. The endpoints built using the experimental ingestion system will always respond with data which is consistent with the ledger in `Latest-Ledger`.
@@ -18,11 +17,10 @@
     
      `/accounts?asset=COP:GC2GFGZ5CZCFCDJSQF3YYEAYBOS3ZREXJSPU7LUJ7JU3LP3BQNHY7YKS`
 * Update payload in experimental "Accounts For Signers" end-point to return an account resource. ([#1876](https://github.com/stellar/go/pull/1876))
-=======
+
 ## v0.22.2
 
 * Fixes a bug in accounts for signer ingestion processor.
->>>>>>> a0d30c18
 
 ## v0.22.1
 
