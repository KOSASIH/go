--- conflicted
+++ resolved
@@ -18,12 +18,8 @@
     strategy:
       matrix:
         os: [ubuntu-20.04]
-<<<<<<< HEAD
         # lmao semvers aren't floats never 4get
-        go: ["1.19", "1.20"]
-=======
-        go: [1.20.1]
->>>>>>> 3c07dbb8
+        go: ["1.19.6", "1.20.1"]
     runs-on: ${{ matrix.os }}
     steps:
     - uses: actions/checkout@v3
@@ -43,11 +39,7 @@
     strategy:
       matrix:
         os: [ubuntu-20.04]
-<<<<<<< HEAD
-        go: ["1.19", "1.20"]
-=======
-        go: [1.19.6, 1.20.1]
->>>>>>> 3c07dbb8
+        go: ["1.19.6", "1.20.1"]
     runs-on: ${{ matrix.os }}
     steps:
     - uses: actions/checkout@v3
@@ -65,11 +57,7 @@
     strategy:
       matrix:
         os: [ubuntu-20.04]
-<<<<<<< HEAD
-        go: ["1.19", "1.20"]
-=======
-        go: [1.19.6, 1.20.1]
->>>>>>> 3c07dbb8
+        go: ["1.19.6", "1.20.1"]
         pg: [9.6.5, 10]
     runs-on: ${{ matrix.os }}
     services:
