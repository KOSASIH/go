--- conflicted
+++ resolved
@@ -55,15 +55,9 @@
   test:
     strategy:
       matrix:
-<<<<<<< HEAD
-        os: [ubuntu-20.04]
-        go: [1.19.6, 1.20.1]
-        pg: [10]
-=======
         os: [ubuntu-22.04]
         go: ["1.19", "1.20"]
-        pg: [9.6.5, 10]
->>>>>>> a3f37f49
+        pg: [10]
     runs-on: ${{ matrix.os }}
     services:
       postgres:
