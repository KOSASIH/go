--- conflicted
+++ resolved
@@ -3,18 +3,13 @@
 All notable changes to this project will be documented in this
 file.  This project adheres to [Semantic Versioning](http://semver.org/).
 
-<<<<<<< HEAD
-## Unrelease
+## Unreleased
 Updated to support [Protocol 14](https://github.com/stellar/go/issues/3035) operations. There are now ways to:
 
 * Create and claim claimable balance operations (see [CAP-23](https://github.com/stellar/stellar-protocol/blob/master/core/cap-0023.md)) with the `[Create|Claim]ClaimableBalance` structures and their associated helpers
 * Begin/end sponsoring future reserves for other accounts (see [CAP-33](https://github.com/stellar/stellar-protocol/blob/master/core/cap-0033.md)) with the `[Begin|End]SponsoringFutureReserves` operations
 * Revoke sponsorships of various objects with the `RevokeSponsorship` operation
-=======
-## Unreleased
-
 * Dropped support for Go 1.13.
->>>>>>> ffa7e764
 
 ## [v4.0.0](https://github.com/stellar/go/releases/tag/horizonclient-v4.0.0) - 2020-08-31
 
