--- conflicted
+++ resolved
@@ -4691,11 +4691,7 @@
 	require.NoError(t, err)
 	t.Log("tx base64:", txb64)
 
-<<<<<<< HEAD
-	gtx = NewGenericTransactionWithTransaction(tx)
-=======
 	gtx = tx.ToGenericTransaction()
->>>>>>> bad46d19
 	marshaled, err := gtx.MarshalText()
 	require.NoError(t, err)
 	t.Log("tx marshaled text:", string(marshaled))
@@ -4716,19 +4712,11 @@
 	require.NoError(t, err)
 	t.Log("fbtx base64:", fbtxb64)
 
-<<<<<<< HEAD
-	fbgtx := NewGenericTransactionWithTransaction(tx)
-	marshaled, err = fbgtx.MarshalText()
-	require.NoError(t, err)
-	t.Log("fbtx marshaled text:", string(marshaled))
-	assert.Equal(t, txb64, string(marshaled))
-=======
 	fbgtx := fbtx.ToGenericTransaction()
 	marshaled, err = fbgtx.MarshalText()
 	require.NoError(t, err)
 	t.Log("fbtx marshaled text:", string(marshaled))
 	assert.Equal(t, fbtxb64, string(marshaled))
->>>>>>> bad46d19
 	fbgtx2 := &GenericTransaction{}
 	err = fbgtx2.UnmarshalText(marshaled)
 	require.NoError(t, err)
