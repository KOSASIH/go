--- conflicted
+++ resolved
@@ -8,45 +8,6 @@
 	"github.com/stretchr/testify/assert"
 )
 
-<<<<<<< HEAD
-func TestBaseFeeCanBeZero(t *testing.T) {
-	kp0 := newKeypair0()
-	sourceAccount := NewSimpleAccount(kp0.Address(), 1)
-
-	tx, err := NewTransaction(
-		TransactionParams{
-			SourceAccount: &sourceAccount,
-			Operations:    []Operation{&Inflation{}},
-			BaseFee:       0,
-			Timebounds:    NewInfiniteTimeout(),
-		},
-	)
-
-	assert.NoError(t, err)
-	assert.Equal(t, int64(0), tx.baseFee)
-}
-
-func TestBaseFeeCanBePositive(t *testing.T) {
-	kp0 := newKeypair0()
-	sourceAccount := NewSimpleAccount(kp0.Address(), 1)
-
-	tx, err := NewTransaction(
-		TransactionParams{
-			SourceAccount: &sourceAccount,
-			Operations:    []Operation{&Inflation{}},
-			BaseFee:       MinBaseFee,
-			Timebounds:    NewInfiniteTimeout(),
-		},
-	)
-
-	assert.NoError(t, err)
-	assert.Equal(t, int64(MinBaseFee), tx.baseFee)
-}
-
-func TestBaseFeeCannotBeNegative(t *testing.T) {
-	kp0 := newKeypair0()
-	sourceAccount := NewSimpleAccount(kp0.Address(), 1)
-=======
 func TestBaseFeeCanBeZeroOrPositive(t *testing.T) {
 	validBaseFees := []int64{0, MinBaseFee}
 	for _, bf := range validBaseFees {
@@ -62,7 +23,6 @@
 		assert.Equal(t, bf, tx.baseFee)
 	}
 }
->>>>>>> eee7b9ad
 
 func TestBaseFeeErrorWhenNegative(t *testing.T) {
 	_, err := NewTransaction(
@@ -73,10 +33,6 @@
 			Timebounds:    NewInfiniteTimeout(),
 		},
 	)
-<<<<<<< HEAD
-
-=======
->>>>>>> eee7b9ad
 	assert.EqualError(t, err, "base fee cannot be negative")
 }
 
